--- conflicted
+++ resolved
@@ -24,11 +24,7 @@
 )
 
 func TestTrim(t *testing.T) {
-<<<<<<< HEAD
-	f := NewTrimFunc(bTrimType)(expression.NewGetField(0, sql.LongText, "", false))
-=======
-	f := NewTrim(sql.NewEmptyContext(), expression.NewGetField(0, sql.LongText, "", false))
->>>>>>> 42614db6
+	f := NewTrim(expression.NewGetField(0, sql.LongText, "", false))
 	testCases := []struct {
 		name     string
 		row      sql.Row
@@ -61,11 +57,7 @@
 }
 
 func TestLTrim(t *testing.T) {
-<<<<<<< HEAD
-	f := NewTrimFunc(lTrimType)(expression.NewGetField(0, sql.LongText, "", false))
-=======
-	f := NewLeftTrim(sql.NewEmptyContext(), expression.NewGetField(0, sql.LongText, "", false))
->>>>>>> 42614db6
+	f := NewLeftTrim(expression.NewGetField(0, sql.LongText, "", false))
 	testCases := []struct {
 		name     string
 		row      sql.Row
@@ -98,11 +90,7 @@
 }
 
 func TestRTrim(t *testing.T) {
-<<<<<<< HEAD
-	f := NewTrimFunc(rTrimType)(expression.NewGetField(0, sql.LongText, "", false))
-=======
-	f := NewRightTrim(sql.NewEmptyContext(), expression.NewGetField(0, sql.LongText, "", false))
->>>>>>> 42614db6
+	f := NewRightTrim(expression.NewGetField(0, sql.LongText, "", false))
 	testCases := []struct {
 		name     string
 		row      sql.Row
