// Copyright 2020-2021 Dolthub, Inc.
//
// Licensed under the Apache License, Version 2.0 (the "License");
// you may not use this file except in compliance with the License.
// You may obtain a copy of the License at
//
//     http://www.apache.org/licenses/LICENSE-2.0
//
// Unless required by applicable law or agreed to in writing, software
// distributed under the License is distributed on an "AS IS" BASIS,
// WITHOUT WARRANTIES OR CONDITIONS OF ANY KIND, either express or implied.
// See the License for the specific language governing permissions and
// limitations under the License.

package sql

import (
	"github.com/dolthub/vitess/go/mysql"
	"gopkg.in/src-d/go-errors.v1"
)

var (
	// ErrSyntaxError is returned when a syntax error in vitess is encountered.
	ErrSyntaxError = errors.NewKind("%s")

	// ErrInvalidType is thrown when there is an unexpected type at some part of
	// the execution tree.
	ErrInvalidType = errors.NewKind("invalid type: %s")

	// ErrTableAlreadyExists is thrown when someone tries to create a
	// table with a name of an existing one
	ErrTableAlreadyExists = errors.NewKind("table with name %s already exists")

	// ErrTableNotFound is returned when the table is not available from the
	// current scope.
	ErrTableNotFound = errors.NewKind("table not found: %s")

	// ErrColumnNotFound is thrown when a column named cannot be found in scope
	ErrTableColumnNotFound = errors.NewKind("table %q does not have column %q")

	// ErrColumnNotFound is returned when the column does not exist in any
	// table in scope.
	ErrColumnNotFound = errors.NewKind("column %q could not be found in any table in scope")

	// ErrAmbiguousColumnName is returned when there is a column reference that
	// is present in more than one table.
	ErrAmbiguousColumnName = errors.NewKind("ambiguous column name %q, it's present in all these tables: %v")

	// ErrUnexpectedRowLength is thrown when the obtained row has more columns than the schema
	ErrUnexpectedRowLength = errors.NewKind("expected %d values, got %d")

	// ErrInvalidChildrenNumber is returned when the WithChildren method of a
	// node or expression is called with an invalid number of arguments.
	ErrInvalidChildrenNumber = errors.NewKind("%T: invalid children number, got %d, expected %d")

	// ErrInvalidChildType is returned when the WithChildren method of a
	// node or expression is called with an invalid child type. This error is indicative of a bug.
	ErrInvalidChildType = errors.NewKind("%T: invalid child type, got %T, expected %T")

	// ErrDeleteRowNotFound
	ErrDeleteRowNotFound = errors.NewKind("row was not found when attempting to delete")

	// ErrDuplicateAlias should be returned when a query contains a duplicate alias / table name.
	ErrDuplicateAliasOrTable = errors.NewKind("Not unique table/alias: %s")

	// ErrPrimaryKeyViolation is returned when a primary key constraint is violated
	ErrPrimaryKeyViolation = errors.NewKind("duplicate primary key given: %s")

	// ErrUniqueKeyViolation is returned when a unique key constraint is violated
	ErrUniqueKeyViolation = errors.NewKind("duplicate unique key given: %s")

	// ErrMisusedAlias is returned when a alias is defined and used in the same projection.
	ErrMisusedAlias = errors.NewKind("column %q does not exist in scope, but there is an alias defined in" +
		" this projection with that name. Aliases cannot be used in the same projection they're defined in")

	// ErrInvalidAsOfExpression is returned when an expression for AS OF cannot be used
	ErrInvalidAsOfExpression = errors.NewKind("expression %s cannot be used in AS OF")

	// ErrIncompatibleDefaultType is returned when a provided default cannot be coerced into the type of the column
	ErrIncompatibleDefaultType = errors.NewKind("incompatible type for default value")

	// ErrInvalidTextBlobColumnDefault is returned when a column of type text/blob (or related) has a literal default set.
	ErrInvalidTextBlobColumnDefault = errors.NewKind("text/blob types may only have expression default values")

	// ErrInvalidColumnDefaultFunction is returned when an invalid function is used in a default value.
	ErrInvalidColumnDefaultFunction = errors.NewKind("function `%s` on column `%s` is not valid for usage in a default value")

	// ErrColumnDefaultDatetimeOnlyFunc is returned when a non datetime/timestamp column attempts to declare now/current_timestamp as a default value literal.
	ErrColumnDefaultDatetimeOnlyFunc = errors.NewKind("only datetime/timestamp may declare default values of now()/current_timestamp() without surrounding parentheses")

	// ErrColumnDefaultSubquery is returned when a default value contains a subquery.
	ErrColumnDefaultSubquery = errors.NewKind("default value on column `%s` may not contain subqueries")

	// ErrInvalidDefaultValueOrder is returned when a default value references a column that comes after it and contains a default expression.
	ErrInvalidDefaultValueOrder = errors.NewKind(`default value of column "%s" cannot refer to a column defined after it if those columns have an expression default value`)

	// ErrColumnDefaultReturnedNull is returned when a default expression evaluates to nil but the column is non-nullable.
	ErrColumnDefaultReturnedNull = errors.NewKind(`default value attempted to return null but column is non-nullable`)

	// ErrDropColumnReferencedInDefault is returned when a column cannot be dropped as it is referenced by another column's default value.
	ErrDropColumnReferencedInDefault = errors.NewKind(`cannot drop column "%s" as default value of column "%s" references it`)

	// ErrTriggersNotSupported is returned when attempting to create a trigger on a database that doesn't support them
	ErrTriggersNotSupported = errors.NewKind(`database "%s" doesn't support triggers`)

	// ErrTriggerCreateStatementInvalid is returned when a TriggerDatabase returns a CREATE TRIGGER statement that is invalid
	ErrTriggerCreateStatementInvalid = errors.NewKind(`Invalid CREATE TRIGGER statement: %s`)

	// ErrTriggerDoesNotExist is returned when a trigger does not exist.
	ErrTriggerDoesNotExist = errors.NewKind(`trigger "%s" does not exist`)

	// ErrTriggerTableInUse is returned when trigger execution calls for a table that invoked a trigger being updated by it
	ErrTriggerTableInUse = errors.NewKind("Can't update table %s in stored function/trigger because it is already used by statement which invoked this stored function/trigger")

	// ErrTriggerCannotBeDropped is returned when dropping a trigger would cause another trigger to reference a non-existent trigger.
	ErrTriggerCannotBeDropped = errors.NewKind(`trigger "%s" cannot be dropped as it is referenced by trigger "%s"`)

	// ErrStoredProceduresNotSupported is returned when attempting to create a stored procedure on a database that doesn't support them.
	ErrStoredProceduresNotSupported = errors.NewKind(`database "%s" doesn't support stored procedures`)

	// ErrTriggerDoesNotExist is returned when a stored procedure does not exist.
	ErrStoredProcedureAlreadyExists = errors.NewKind(`stored procedure "%s" already exists`)

	// ErrTriggerDoesNotExist is returned when a stored procedure does not exist.
	ErrStoredProcedureDoesNotExist = errors.NewKind(`stored procedure "%s" does not exist`)

	// ErrProcedureCreateStatementInvalid is returned when a StoredProcedureDatabase returns a CREATE PROCEDURE statement that is invalid.
	ErrProcedureCreateStatementInvalid = errors.NewKind(`Invalid CREATE PROCEDURE statement: %s`)

	// ErrProcedureDuplicateParameterName is returned when a stored procedure has two (or more) parameters with the same name.
	ErrProcedureDuplicateParameterName = errors.NewKind("duplicate parameter name `%s` on stored procedure `%s`")

	// ErrProcedureRecursiveCall is returned when a stored procedure has a CALL statement that refers to itself.
	ErrProcedureRecursiveCall = errors.NewKind("recursive CALL on stored procedure `%s`")

	// ErrProcedureInvalidBodyStatement is returned when a stored procedure has a statement that is invalid inside of procedures.
	ErrProcedureInvalidBodyStatement = errors.NewKind("`%s` statements are invalid inside of stored procedures")

	// ErrCallIncorrectParameterCount is returned when a CALL statement has the incorrect number of parameters.
	ErrCallIncorrectParameterCount = errors.NewKind("`%s` expected `%d` parameters but got `%d`")

	// ErrUnknownSystemVariable is returned when a query references a system variable that doesn't exist
	ErrUnknownSystemVariable = errors.NewKind(`Unknown system variable '%s'`)

	// ErrInvalidUseOfOldNew is returned when a trigger attempts to make use of OLD or NEW references when they don't exist
	ErrInvalidUseOfOldNew = errors.NewKind("There is no %s row in on %s trigger")

	// ErrInvalidUpdateOfOldRow is returned when a trigger attempts to assign to an old row's value with SET
	ErrInvalidUpdateOfOldRow = errors.NewKind("Updating of old row is not allowed in trigger")

	// ErrInvalidUpdateInAfterTrigger is returned when a trigger attempts to assign to a new row in an AFTER trigger
	ErrInvalidUpdateInAfterTrigger = errors.NewKind("Updating of new row is not allowed in after trigger")

	// ErrUnboundPreparedStatementVariable is returned when a query is executed without a binding for one its variables.
	ErrUnboundPreparedStatementVariable = errors.NewKind(`unbound variable "%s" in query`)

	// ErrTruncateReferencedFromForeignKey is returned when a table is referenced in a foreign key and TRUNCATE is called on it.
	ErrTruncateReferencedFromForeignKey = errors.NewKind("cannot truncate table %s as it is referenced in foreign key %s on table %s")

	// ErrInvalidColTypeDefinition is returned when a column type-definition has argument violations.
	ErrInvalidColTypeDefinition = errors.NewKind("column %s type definition is invalid: %s")

	// ErrCannotCreateDatabaseExists is returned when a CREATE DATABASE is called on a table that already exists.
	ErrCannotCreateDatabaseExists = errors.NewKind("can't create database %s; database exists")

	// ErrCannotDropDatabaseDoesntExist is returned when a DROP DATABASE is callend when a table is dropped that doesn't exist.
	ErrCannotDropDatabaseDoesntExist = errors.NewKind("can't drop database %s; database doesn't exist")

<<<<<<< HEAD
	// ErrColumnCountMismatch is returned when a view, derived table or common table expression has a declared column
	// list with a different number of columns than the schema of the table.
	ErrColumnCountMismatch = errors.NewKind("In definition of view, derived table or common table expression, SELECT list and column names list have different column counts")
=======
	// ErrSecureFileDirNotSet is returned when LOAD DATA INFILE is called but the secure_file_priv system variable is not set.
	ErrSecureFileDirNotSet = errors.NewKind("secure_file_priv needs to be set to a directory")
>>>>>>> 824ffc2a
)

func CastSQLError(err error) (*mysql.SQLError, bool) {
	if err == nil {
		return nil, true
	}

	var code int
	var sqlState string = ""

	switch {
	case ErrTableNotFound.Is(err):
		code = mysql.ERNoSuchTable
	default:
		code = mysql.ERUnknownError
	}

	return mysql.NewSQLError(code, sqlState, err.Error()), false
}<|MERGE_RESOLUTION|>--- conflicted
+++ resolved
@@ -166,14 +166,12 @@
 	// ErrCannotDropDatabaseDoesntExist is returned when a DROP DATABASE is callend when a table is dropped that doesn't exist.
 	ErrCannotDropDatabaseDoesntExist = errors.NewKind("can't drop database %s; database doesn't exist")
 
-<<<<<<< HEAD
 	// ErrColumnCountMismatch is returned when a view, derived table or common table expression has a declared column
 	// list with a different number of columns than the schema of the table.
 	ErrColumnCountMismatch = errors.NewKind("In definition of view, derived table or common table expression, SELECT list and column names list have different column counts")
-=======
+
 	// ErrSecureFileDirNotSet is returned when LOAD DATA INFILE is called but the secure_file_priv system variable is not set.
 	ErrSecureFileDirNotSet = errors.NewKind("secure_file_priv needs to be set to a directory")
->>>>>>> 824ffc2a
 )
 
 func CastSQLError(err error) (*mysql.SQLError, bool) {
