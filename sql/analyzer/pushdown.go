--- conflicted
+++ resolved
@@ -60,41 +60,19 @@
 	if !canDoPushdown(n, a) {
 		return n, nil
 	}
-	if !canProject(n) {
+	if !canProject(n, a) {
 		return n, nil
 	}
 
-<<<<<<< HEAD
-=======
-	return transformPushdownProjections(ctx, a, n)
-}
-
-func canProject(n sql.Node) bool {
+	return transformPushdownProjections(ctx, a, n, scope)
+}
+
+func canProject(n sql.Node, a *Analyzer) bool {
 	switch n.(type) {
 	case *plan.Update, *plan.RowUpdateAccumulator, *plan.DeleteFrom:
 		return false
 	}
-	return true
-}
-
-// canDoPushdown returns whether the node given can safely be analyzed for pushdown
-func canDoPushdown(n sql.Node, scope *Scope, a *Analyzer) bool {
-	if !n.Resolved() {
-		return false
-	}
-
-	// don't do pushdown on certain queries
-	switch n.(type) {
-	case *plan.InsertInto, *plan.CreateIndex, *plan.CreateTrigger:
-		return false
-	}
-
-	if len(scope.Schema()) > 0 {
-		// TODO: field index rewriting is broken for subqueries, skip it for now
-		return false
-	}
-
->>>>>>> 85c4e974
+
 	// Pushdown of projections interferes with subqueries on the same table: the table gets two different sets of
 	// projected columns pushed down, once for its alias in the subquery and once for its alias outside. For that reason,
 	// skip pushdown for any query with a subquery in it.
@@ -110,10 +88,10 @@
 
 	if containsSubquery {
 		a.Log("skipping pushdown for query with subquery")
-		return n, nil
-	}
-
-	return transformPushdownProjections(ctx, a, n, scope)
+		return false
+	}
+
+	return true
 }
 
 // canDoPushdown returns whether the node given can safely be analyzed for pushdown
@@ -124,7 +102,7 @@
 
 	// don't do pushdown on certain queries
 	switch n.(type) {
-	case *plan.RowUpdateAccumulator, *plan.InsertInto, *plan.DeleteFrom, *plan.Update, *plan.CreateIndex, *plan.CreateTrigger:
+	case *plan.InsertInto, *plan.CreateIndex, *plan.CreateTrigger:
 		return false
 	}
 
