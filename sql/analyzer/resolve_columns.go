package analyzer

import (
	"fmt"
	"sort"
	"strings"

	"github.com/liquidata-inc/vitess/go/vt/sqlparser"
	"gopkg.in/src-d/go-errors.v1"

	"github.com/liquidata-inc/go-mysql-server/internal/similartext"
	"github.com/liquidata-inc/go-mysql-server/sql"
	"github.com/liquidata-inc/go-mysql-server/sql/expression"
	"github.com/liquidata-inc/go-mysql-server/sql/plan"
)

func checkAliases(ctx *sql.Context, a *Analyzer, n sql.Node, scope *Scope) (sql.Node, error) {
	span, _ := ctx.Span("check_aliases")
	defer span.Finish()

	tableAliases, err := getTableAliases(n)
	if err != nil {
		return nil, err
	}

	tableNames := getTableNames(n)
	for _, tableName := range tableNames {
		if _, ok := tableAliases[strings.ToLower(tableName)]; ok {
			return nil, sql.ErrDuplicateAliasOrTable.New(tableName)
		}
	}

	plan.Inspect(n, func(node sql.Node) bool {
		p, ok := node.(*plan.Project)
		if !ok {
			return true
		}

		aliases := lookForAliasDeclarations(p)
		for alias := range aliases {
			if isAliasUsed(p, alias) {
				err = sql.ErrMisusedAlias.New(alias)
			}
		}

		return true
	})

	return n, err
}

func lookForAliasDeclarations(node sql.Expressioner) map[string]struct{} {
	var (
		aliases = map[string]struct{}{}
		in      = struct{}{}
	)

	for _, e := range node.Expressions() {
		sql.Inspect(e, func(expr sql.Expression) bool {
			if alias, ok := expr.(*expression.Alias); ok {
				aliases[alias.Name()] = in
			}

			return true
		})
	}

	return aliases
}

func isAliasUsed(node sql.Expressioner, alias string) bool {
	var found bool
	for _, e := range node.Expressions() {
		sql.Inspect(e, func(expr sql.Expression) bool {
			if a, ok := expr.(*expression.Alias); ok {
				if a.Name() == alias {
					return false
				}

				return true
			}

			if n, ok := expr.(sql.Nameable); ok && n.Name() == alias {
				found = true
				return false
			}

			return true
		})

		if found {
			break
		}
	}

	return found
}

// deferredColumn is a wrapper on UnresolvedColumn used to defer the resolution of the column because it may require
// some work done by other analyzer phases.
type deferredColumn struct {
	*expression.UnresolvedColumn
}

func (dc *deferredColumn) DebugString() string {
	return fmt.Sprintf("deferred(%s)", dc.UnresolvedColumn.String())
}

// IsNullable implements the Expression interface.
func (*deferredColumn) IsNullable() bool {
	return true
}

// Children implements the Expression interface.
func (*deferredColumn) Children() []sql.Expression { return nil }

// WithChildren implements the Expression interface.
func (dc *deferredColumn) WithChildren(children ...sql.Expression) (sql.Expression, error) {
	if len(children) != 0 {
		return nil, sql.ErrInvalidChildrenNumber.New(dc, len(children), 0)
	}
	return dc, nil
}

type tableCol struct {
	table string
	col   string
}

type indexedCol struct {
	*sql.Column
	index int
}

// column is the common interface that groups UnresolvedColumn and deferredColumn.
type column interface {
	sql.Nameable
	sql.Tableable
	sql.Expression
}

// nestingLevelSymbols tracks available table and column name symbols at a nesting level for a query. Each nested
// subquery represents an additional nesting level.
type nestingLevelSymbols struct {
	availableColumns map[string][]string
	availableTables  map[string]string
}

func newNestingLevelSymbols() nestingLevelSymbols {
	return nestingLevelSymbols{
		availableColumns: make(map[string][]string),
		availableTables:  make(map[string]string),
	}
}

// availableNames tracks available table and column name symbols at each nesting level for a query, where level 0
// is the node being analyzed, and each additional level is one layer of query scope outward.
type availableNames map[int]nestingLevelSymbols

// indexColumn adds a column with the given table and column name at the given nesting level
func (a availableNames) indexColumn(table, col string, nestingLevel int) {
	col = strings.ToLower(col)
	_, ok := a[nestingLevel]
	if !ok {
		a[nestingLevel] = newNestingLevelSymbols()
	}
	if !stringContains(a[nestingLevel].availableColumns[col], strings.ToLower(table)) {
		a[nestingLevel].availableColumns[col] = append(a[nestingLevel].availableColumns[col], strings.ToLower(table))
	}
}

// indexTable adds a table with the given name at the given nesting level
func (a availableNames) indexTable(alias, name string, nestingLevel int) {
	alias = strings.ToLower(alias)
	_, ok := a[nestingLevel]
	if !ok {
		a[nestingLevel] = newNestingLevelSymbols()
	}
	a[nestingLevel].availableTables[alias] = strings.ToLower(name)
}

// nesting levels returns all levels present, from inner to outer
func (a availableNames) nestingLevels() []int {
	levels := make([]int, len(a))
	for level := range a {
		levels = append(levels, level)
	}
	sort.Ints(levels)
	return levels
}

func (a availableNames) tablesAtLevel(level int) map[string]string {
	return a[level].availableTables
}

func (a availableNames) allTables() []string {
	var allTables []string
	for _, level := range a {
		for name, table := range level.availableTables {
			allTables = append(allTables, name, table)
		}
	}
	return dedupStrings(allTables)
}

func (a availableNames) tablesForColumnAtLevel(column string, level int) []string {
	return a[level].availableColumns[column]
}

func dedupStrings(in []string) []string {
	var seen = make(map[string]struct{})
	var result []string
	for _, s := range in {
		if _, ok := seen[s]; !ok {
			seen[s] = struct{}{}
			result = append(result, s)
		}
	}
	return result
}

// qualifyColumns assigns a table to any column expressions that don't have one already
func qualifyColumns(ctx *sql.Context, a *Analyzer, n sql.Node, scope *Scope) (sql.Node, error) {
	return plan.TransformUp(n, func(n sql.Node) (sql.Node, error) {
		if _, ok := n.(sql.Expressioner); !ok || n.Resolved() {
			return n, nil
		}

		symbols := getNodeAvailableNames(n, scope)

		return plan.TransformExpressions(n, func(e sql.Expression) (sql.Expression, error) {
			return qualifyExpression(e, symbols)
		})
	})
}

// getNodeAvailableSymbols returns the set of table and column names accessible to the node given and using the scope
// given. Table aliases overwrite table names: the original name is not considered accessible once aliased.
// The value of the map is the same as the key, just used for existence checks.
func getNodeAvailableNames(n sql.Node, scope *Scope) availableNames {
	names := make(availableNames)

	// Examine all columns, from the innermost scope (this one) outward.
	getColumnsInNodes(n.Children(), names, 0)
	for i, n := range scope.InnerToOuter() {
		// For the inner scope, we want all available columns in child nodes. For the outer scope, we are interested in
		// available columns in the sibling node
		getColumnsInNodes(n.Children(), names, i+1)
	}

	// Get table names in all outer scopes and nodes. Inner scoped names will overwrite those from the outer scope.
	for i, n := range append(append(([]sql.Node)(nil), n), scope.InnerToOuter()...) {
		plan.Inspect(n, func(n sql.Node) bool {
			switch n := n.(type) {
			case *plan.SubqueryAlias, *plan.ResolvedTable:
				name := strings.ToLower(n.(sql.Nameable).Name())
				names.indexTable(name, name, i)
				return false
			case *plan.TableAlias:
				switch t := n.Child.(type) {
				case *plan.ResolvedTable, *plan.UnresolvedTable, *plan.SubqueryAlias:
					name := strings.ToLower(t.(sql.Nameable).Name())
					alias := strings.ToLower(n.Name())
					names.indexTable(alias, name, i)
				}
				return false
			}

			return true
		})
	}

	return names
}

func qualifyExpression(e sql.Expression, symbols availableNames) (sql.Expression, error) {
	switch col := e.(type) {
	case column:
		if col.Resolved() {
			return col, nil
		}

		// Skip this step for variables
		if isSystemVariable(col) || isUserVariable(col) {
			return col, nil
		}

		nestingLevels := symbols.nestingLevels()

		// if there are no tables or columns anywhere in the query, just give up and let another part of the analyzer throw
		// an analysis error. (for some queries, like SHOW statements, this is expected and not an error)
		if len(nestingLevels) == 0 {
			return col, nil
		}

		// TODO: more tests for error conditions

		// If this column is already qualified, make sure the table name is known
		if col.Table() != "" {
			// TODO: method for this
			tableFound := false
			for _, level := range nestingLevels {
				tables := symbols.tablesAtLevel(level)
				if _, ok := tables[strings.ToLower(col.Table())]; ok {
					tableFound = true
					break
				}
			}

			if !tableFound {
				similar := similartext.Find(symbols.allTables(), col.Table())
				return nil, sql.ErrTableNotFound.New(col.Table() + similar)
			}

			return col, nil
		}

		// Look in all the scope, inner to outer, to identify the column. Stop as soon as we have a scope with exactly 1
		// match for the column name. If any scope has ambiguity in available column names, that's an error.
		for _, level := range nestingLevels {
			name := strings.ToLower(col.Name())
			tablesForColumn := symbols.tablesForColumnAtLevel(name, level)

			// If the table exists but it's not available for this node it
			// means some work is still needed, so just return the column
			// and let it be resolved in the next pass.
			// TODO:
			// if !stringContains(tablesForColumn, table) {
			// 	return col, nil
			// }

			switch len(tablesForColumn) {
			case 0:
				// This column could be in an outer scope, keep going
				continue
			case 1:
				return expression.NewUnresolvedQualifiedColumn(
					tablesForColumn[0],
					col.Name(),
				), nil
			default:
				return nil, sql.ErrAmbiguousColumnName.New(col.Name(), strings.Join(tablesForColumn, ", "))
			}
		}

		// If there are no tables that have any column with the column name let's just return it as it is. This may be an
		// alias, so we'll wait for the reorder of the projection to resolve it.
		return col, nil
	case *expression.Star:
		// Make sure that any qualified stars reference known tables
		if col.Table != "" {
			nestingLevels := symbols.nestingLevels()
			tableFound := false
			for _, level := range nestingLevels {
				tables := symbols.tablesAtLevel(level)
				if _, ok := tables[strings.ToLower(col.Table)]; ok {
					tableFound = true
					break
				}
			}
			if !tableFound {
				return nil, sql.ErrTableNotFound.New(col.Table)
			}
		}
		return col, nil
	default:
		// If any other kind of expression has a star, just replace it
		// with an unqualified star because it cannot be expanded.
		return expression.TransformUp(e, func(e sql.Expression) (sql.Expression, error) {
			if _, ok := e.(*expression.Star); ok {
				return expression.NewStar(), nil
			}
			return e, nil
		})
	}
}

func getColumnsInNodes(nodes []sql.Node, names availableNames, nestingLevel int) {
	indexExpressions := func(exprs []sql.Expression) {
		for _, e := range exprs {
			switch e := e.(type) {
			case *expression.Alias:
				names.indexColumn("", e.Name(), nestingLevel)
			case *expression.GetField:
				names.indexColumn(e.Table(), e.Name(), nestingLevel)
			case *expression.UnresolvedColumn:
				names.indexColumn(e.Table(), e.Name(), nestingLevel)
			}
		}
	}

	for _, node := range nodes {
		switch n := node.(type) {
		case *plan.TableAlias, *plan.ResolvedTable, *plan.SubqueryAlias:
			for _, col := range n.Schema() {
				names.indexColumn(col.Source, col.Name, nestingLevel)
			}
		case *plan.Project:
			indexExpressions(n.Projections)
		case *plan.GroupBy:
			indexExpressions(n.SelectedExprs)
		default:
			getColumnsInNodes(n.Children(), names, nestingLevel)
		}
	}
}

// GetTableNames returns the names of all tables in the node given. Aliases aren't considered.
func getTableNames(n sql.Node) []string {
	names := make([]string, 0)
	plan.Inspect(n, func(node sql.Node) bool {
		switch x := node.(type) {
		case *plan.UnresolvedTable:
			names = append(names, x.Name())
		case *plan.ResolvedTable:
			names = append(names, x.Name())
		}

		return true
	})

	return names
}

var errGlobalVariablesNotSupported = errors.NewKind("can't resolve global variable, %s was requested")

const (
	sessionTable  = "@@" + sqlparser.SessionStr
	sessionPrefix = sqlparser.SessionStr + "."
	globalPrefix  = sqlparser.GlobalStr + "."
)

// resolveColumns replaces UnresolvedColumn expressions with GetField expressions for the appropriate numbered field in
// the expression's child node. Also handles replacing session variables (treated as columns) with their values.
func resolveColumns(ctx *sql.Context, a *Analyzer, n sql.Node, scope *Scope) (sql.Node, error) {
	span, ctx := ctx.Span("resolve_columns")
	defer span.Finish()

	return plan.TransformUp(n, func(n sql.Node) (sql.Node, error) {
		if n.Resolved() {
			return n, nil
		}

		if _, ok := n.(sql.Expressioner); !ok {
			return n, nil
		}

		// We need to use the schema, so all children must be resolved.
		// TODO: also enforce the equivalent constraint for outer scopes. More complicated, because the outer scope can't
		//  be Resolved() owing to a child expression (the one being evaluated) not being resolved yet.
		for _, c := range n.Children() {
			if !c.Resolved() {
				return n, nil
			}
		}

		columns := indexColumns(ctx, a, n, scope)
		return plan.TransformExpressions(n, func(e sql.Expression) (sql.Expression, error) {
			uc, ok := e.(column)
			if !ok || e.Resolved() {
				return e, nil
			}

			if isSystemVariable(uc) {
				return resolveSystemVariable(ctx, a, uc)
			} else if isUserVariable(uc) {
				return resolveUserVariable(ctx, a, uc)
			}

			return resolveColumnExpression(ctx, a, uc, columns)
		})
	})
}

// indexColumns returns a map of column identifiers to their index in the node's schema. Columns from outer scopes are
// included as well, with lower indexes (prepended to node schema) but lower precedence (overwritten by inner nodes in
// map)
func indexColumns(ctx *sql.Context, a *Analyzer, n sql.Node, scope *Scope) map[tableCol]indexedCol {
	var columns = make(map[tableCol]indexedCol)

	var idx int
	indexSchema := func(n sql.Schema) {
		for _, col := range n {
			columns[tableCol{
				table: strings.ToLower(col.Source),
				col:   strings.ToLower(col.Name),
			}] = indexedCol{col, idx}
			idx++
		}
	}
	indexSchemaForDefaults := func(column *sql.Column, order *sql.ColumnOrder, sch sql.Schema) {
		tblSch := make(sql.Schema, len(sch))
		copy(tblSch, sch)
		if order == nil {
			tblSch = append(tblSch, column)
		} else if order.First {
			tblSch = append(sql.Schema{column}, tblSch...)
		} else { // must be After
			index := 1
			afterColumn := strings.ToLower(order.AfterColumn)
			for _, col := range tblSch {
				if strings.ToLower(col.Name) == afterColumn {
					break
				}
				index++
			}
			if index <= len(tblSch) {
				tblSch = append(tblSch, nil)
				copy(tblSch[index+1:], tblSch[index:])
				tblSch[index] = column
			}
		}
		for _, col := range tblSch {
			columns[tableCol{
				table: "",
				col:   strings.ToLower(col.Name),
			}] = indexedCol{col, idx}
			columns[tableCol{
				table: strings.ToLower(col.Source),
				col:   strings.ToLower(col.Name),
			}] = indexedCol{col, idx}
			idx++
		}
	}

	// Index the columns in the outer scope, outer to inner. This means inner scope columns will overwrite the outer
	// ones of the same name. This matches the MySQL scope precedence rules.
	indexSchema(scope.Schema())

	// For the innermost scope (the node being evaluated), look at the schemas of the children instead of this node
	// itself.
	for _, child := range n.Children() {
		indexSchema(child.Schema())
	}

	switch node := n.(type) {
	case *plan.CreateTable: // For this node in particular, the columns will only come into existence after the analyzer step, so we forge them here.
		for _, col := range node.Schema() {
			columns[tableCol{
				table: "",
				col:   strings.ToLower(col.Name),
			}] = indexedCol{col, idx}
			columns[tableCol{
				table: strings.ToLower(col.Source),
				col:   strings.ToLower(col.Name),
			}] = indexedCol{col, idx}
			idx++
		}
	case *plan.AddColumn: // Add/Modify need to have the full column set in order to resolve a default expression.
		if tbl, ok, _ := node.Database().GetTableInsensitive(ctx, node.TableName()); ok {
			indexSchemaForDefaults(node.Column(), node.Order(), tbl.Schema())
		}
	case *plan.ModifyColumn:
		if tbl, ok, _ := node.Database().GetTableInsensitive(ctx, node.TableName()); ok {
			colIdx := tbl.Schema().IndexOf(node.Column().Name, node.TableName())
			var newSch sql.Schema
			newSch = append(newSch, tbl.Schema()[:colIdx]...)
			newSch = append(newSch, tbl.Schema()[colIdx+1:]...)
			indexSchemaForDefaults(node.Column(), node.Order(), newSch)
		}
	}

	return columns
}

func resolveSystemVariable(ctx *sql.Context, a *Analyzer, col column) (sql.Expression, error) {
	if col.Table() != "" && strings.ToLower(col.Table()) != sessionTable {
		return nil, errGlobalVariablesNotSupported.New(col)
	}

	name := trimVarName(col.Name())
	typ, _ := ctx.Get(name)

<<<<<<< HEAD
	a.Log("resolved column %s to session variable (type %s)", col, typ)
	return expression.NewGetSessionVar(name, typ), nil
=======
	a.Log("resolved column %s to system variable (type %s)", col, typ)
	return expression.NewSystemVar(name, typ), nil
>>>>>>> a029b0dd
}

func trimVarName(name string) string {
	name = strings.ToLower(name)
	name = strings.TrimLeft(name, "@")
	name = strings.TrimPrefix(strings.TrimPrefix(name, globalPrefix), sessionPrefix)
	return name
} 

func resolveUserVariable(ctx *sql.Context, a *Analyzer, col column) (sql.Expression, error) {
	// user vars can have . in them, and just get treated as a unified string name
	colStr := col.String()

	name := strings.TrimLeft(colStr, "@")

<<<<<<< HEAD
	a.Log("resolved column %s to session field %s (type %s)", col, value, typ)
	// TODO: differentiate user vars from system vars
	return expression.NewGetSessionVar(name, typ), nil
=======
	a.Log("resolved column to user var %s", name)
	return expression.NewUserVar(name), nil
>>>>>>> a029b0dd
}

func resolveColumnExpression(ctx *sql.Context, a *Analyzer, e column, columns map[tableCol]indexedCol) (sql.Expression, error) {
	name := strings.ToLower(e.Name())
	table := strings.ToLower(e.Table())
	col, ok := columns[tableCol{table, name}]
	if !ok {
		switch uc := e.(type) {
		case *expression.UnresolvedColumn:
			// Defer the resolution of the column to give the analyzer more
			// time to resolve other parts so this can be resolved.
			a.Log("deferring resolution of column %s", e)
			return &deferredColumn{uc}, nil
		default:
			if table != "" {
				return nil, sql.ErrTableColumnNotFound.New(e.Table(), e.Name())
			}

			return nil, sql.ErrColumnNotFound.New(e.Name())
		}
	}

	a.Log("column %s resolved to GetFieldWithTable: idx %d, typ %s, table %s, name %s, nullable %t",
		e, col.index, col.Type, col.Source, col.Name, col.Nullable)
	return expression.NewGetFieldWithTable(
		col.index,
		col.Type,
		col.Source,
		col.Name,
		col.Nullable,
	), nil
}

// pushdownGroupByAliases reorders the aggregation in a groupby so aliases defined in it can be resolved in the grouping
// of the groupby. To do so, all aliases are pushed down to a projection node under the group by.
func pushdownGroupByAliases(ctx *sql.Context, a *Analyzer, n sql.Node, scope *Scope) (sql.Node, error) {
	if n.Resolved() {
		return n, nil
	}

	return plan.TransformUp(n, func(n sql.Node) (sql.Node, error) {
		g, ok := n.(*plan.GroupBy)
		if n.Resolved() || !ok || len(g.GroupByExprs) == 0 {
			return n, nil
		}

		// The reason we have two sets of columns, one for grouping and
		// one for aggregate is because an alias can redefine a column name
		// of the child schema. In the grouping, if that column is referenced
		// it refers to the alias, and not the one in the child. However,
		// in the aggregate, aliases in that same aggregate cannot be used,
		// so it refers to the column in the child node.
		var groupingColumns = make(map[string]struct{})
		for _, g := range g.GroupByExprs {
			for _, n := range findAllColumns(g) {
				groupingColumns[strings.ToLower(n)] = struct{}{}
			}
		}

		var aggregateColumns = make(map[string]struct{})
		for _, agg := range g.SelectedExprs {
			// This alias is going to be pushed down, so don't bother gathering
			// its requirements.
			if alias, ok := agg.(*expression.Alias); ok {
				if _, ok := groupingColumns[strings.ToLower(alias.Name())]; ok {
					continue
				}
			}

			for _, n := range findAllColumns(agg) {
				aggregateColumns[strings.ToLower(n)] = struct{}{}
			}
		}

		var newAggregate []sql.Expression
		var projection []sql.Expression
		// Aliases will keep the aliases that have been pushed down and their
		// index in the new aggregate.
		var aliases = make(map[string]int)

		var needsReorder bool
		for _, a := range g.SelectedExprs {
			alias, ok := a.(*expression.Alias)
			// Note that aliases of aggregations cannot be used in the grouping
			// because the grouping is needed before computing the aggregation.
			if !ok || containsAggregation(alias) {
				newAggregate = append(newAggregate, a)
				continue
			}

			name := strings.ToLower(alias.Name())
			// Only if the alias is required in the grouping set needsReorder
			// to true. If it's not required, there's no need for a reorder if
			// no other alias is required.
			_, ok = groupingColumns[name]
			if ok {
				aliases[name] = len(newAggregate)
				needsReorder = true
				delete(groupingColumns, name)

				projection = append(projection, a)
				newAggregate = append(newAggregate, expression.NewUnresolvedColumn(alias.Name()))
			} else {
				newAggregate = append(newAggregate, a)
			}
		}

		if !needsReorder {
			return n, nil
		}

		// Instead of iterating columns directly, we want them sorted so the
		// executions of the rule are consistent.
		var missingCols = make([]string, 0, len(aggregateColumns)+len(groupingColumns))
		for col := range aggregateColumns {
			missingCols = append(missingCols, col)
		}
		for col := range groupingColumns {
			missingCols = append(missingCols, col)
		}
		sort.Strings(missingCols)

		var renames = make(map[string]string)
		// All columns required by expressions in both grouping and aggregation
		// must also be projected in the new projection node or they will not
		// be able to resolve.
		for _, col := range missingCols {
			name := col
			// If an alias has been pushed down with the same name as a missing
			// column, there will be a conflict of names. We must find an unique name
			// for the missing column.
			if _, ok := aliases[col]; ok {
				for i := 1; ; i++ {
					name = fmt.Sprintf("%s_%02d", col, i)
					if !stringContains(missingCols, name) {
						break
					}
				}
			}

			if name == col {
				projection = append(projection, expression.NewUnresolvedColumn(col))
			} else {
				renames[col] = name
				projection = append(projection, expression.NewAlias(name, expression.NewUnresolvedColumn(col)))
			}
		}

		// If there is any name conflict between columns we need to rename every
		// usage inside the aggregate.
		if len(renames) > 0 {
			for i, expr := range newAggregate {
				var err error
				newAggregate[i], err = expression.TransformUp(expr, func(e sql.Expression) (sql.Expression, error) {
					col, ok := e.(*expression.UnresolvedColumn)
					if ok {
						// We need to make sure we don't rename the reference to the
						// pushed down alias.
						if to, ok := renames[col.Name()]; ok && aliases[col.Name()] != i {
							return expression.NewUnresolvedColumn(to), nil
						}
					}

					return e, nil
				})
				if err != nil {
					return nil, err
				}
			}
		}

		return plan.NewGroupBy(
			newAggregate, g.GroupByExprs,
			plan.NewProject(projection, g.Child),
		), nil
	})
}

func findAllColumns(e sql.Expression) []string {
	var cols []string
	sql.Inspect(e, func(e sql.Expression) bool {
		col, ok := e.(*expression.UnresolvedColumn)
		if ok {
			cols = append(cols, col.Name())
		}
		return true
	})
	return cols
}

func isSystemVariable(col column) bool {
	return strings.HasPrefix(col.Name(), "@@") || strings.HasPrefix(col.Table(), "@@")
}

func isUserVariable(col column) bool {
	return !isSystemVariable(col) &&
		(strings.HasPrefix(col.Name(), "@") || strings.HasPrefix(col.Table(), "@"))
}<|MERGE_RESOLUTION|>--- conflicted
+++ resolved
@@ -571,13 +571,8 @@
 	name := trimVarName(col.Name())
 	typ, _ := ctx.Get(name)
 
-<<<<<<< HEAD
-	a.Log("resolved column %s to session variable (type %s)", col, typ)
-	return expression.NewGetSessionVar(name, typ), nil
-=======
 	a.Log("resolved column %s to system variable (type %s)", col, typ)
 	return expression.NewSystemVar(name, typ), nil
->>>>>>> a029b0dd
 }
 
 func trimVarName(name string) string {
@@ -593,14 +588,8 @@
 
 	name := strings.TrimLeft(colStr, "@")
 
-<<<<<<< HEAD
-	a.Log("resolved column %s to session field %s (type %s)", col, value, typ)
-	// TODO: differentiate user vars from system vars
-	return expression.NewGetSessionVar(name, typ), nil
-=======
 	a.Log("resolved column to user var %s", name)
 	return expression.NewUserVar(name), nil
->>>>>>> a029b0dd
 }
 
 func resolveColumnExpression(ctx *sql.Context, a *Analyzer, e column, columns map[tableCol]indexedCol) (sql.Expression, error) {
