// Copyright 2020 Liquidata, Inc.
//
// Licensed under the Apache License, Version 2.0 (the "License");
// you may not use this file except in compliance with the License.
// You may obtain a copy of the License at
//
//     http://www.apache.org/licenses/LICENSE-2.0
//
// Unless required by applicable law or agreed to in writing, software
// distributed under the License is distributed on an "AS IS" BASIS,
// WITHOUT WARRANTIES OR CONDITIONS OF ANY KIND, either express or implied.
// See the License for the specific language governing permissions and
// limitations under the License.

package enginetest

import (
	"time"

	"github.com/dolthub/go-mysql-server/sql"
	"github.com/dolthub/go-mysql-server/sql/plan"
)

var TriggerTests = []ScriptTest{
	// INSERT triggers
	{
		Name: "trigger after insert, insert into other table",
		SetUpScript: []string{
			"create table a (x int primary key)",
			"create table b (y int primary key)",
			"create trigger insert_into_b after insert on a for each row insert into b values (new.x + 1)",
			"insert into a values (1), (3), (5)",
		},
		Assertions: []ScriptTestAssertion{
			{
				Query: "select x from a order by 1",
				Expected: []sql.Row{
					{1}, {3}, {5},
				},
			},
			{
				Query: "select y from b order by 1",
				Expected: []sql.Row{
					{2}, {4}, {6},
				},
			},
			{
				Query: "insert into a values (7), (9)",
				Expected: []sql.Row{
					{sql.OkResult{RowsAffected: 2}},
				},
			},
		},
	},
	{
		Name: "trigger after insert, delete from other table",
		SetUpScript: []string{
			"create table a (x int primary key)",
			"create table b (y int primary key)",
			"insert into b values (0), (2), (4), (6), (8)",
			"create trigger insert_into_b after insert on a for each row delete from b where y = (new.x + 1)",
			"insert into a values (1), (3), (5)",
		},
		Assertions: []ScriptTestAssertion{
			{
				Query: "select x from a order by 1",
				Expected: []sql.Row{
					{1}, {3}, {5},
				},
			},
			{
				Query: "select y from b order by 1",
				Expected: []sql.Row{
					{0}, {8},
				},
			},
			{
				Query: "insert into a values (7), (9)",
				Expected: []sql.Row{
					{sql.OkResult{RowsAffected: 2}},
				},
			},
		},
	},
	{
		Name: "trigger after insert, update other table",
		SetUpScript: []string{
			"create table a (x int primary key)",
			"create table b (y int primary key)",
			"insert into b values (0), (2), (4), (6), (8)",
			"create trigger insert_into_b after insert on a for each row update b set y = new.x where y = new.x + 1",
			"insert into a values (1), (3), (5)",
		},
		Assertions: []ScriptTestAssertion{
			{
				Query: "select x from a order by 1",
				Expected: []sql.Row{
					{1}, {3}, {5},
				},
			},
			{
				Query: "select y from b order by 1",
				Expected: []sql.Row{
					{0}, {1}, {3}, {5}, {8},
				},
			},
		},
	},
	{
		Name: "trigger before insert, insert into other table",
		SetUpScript: []string{
			"create table a (x int primary key)",
			"create table b (y int primary key)",
			"create trigger insert_into_b before insert on a for each row insert into b values (new.x + 1)",
			"insert into a values (1), (3), (5)",
		},
		Assertions: []ScriptTestAssertion{
			{
				Query: "select x from a order by 1",
				Expected: []sql.Row{
					{1}, {3}, {5},
				},
			},
			{
				Query: "select y from b order by 1",
				Expected: []sql.Row{
					{2}, {4}, {6},
				},
			},
			{
				Query: "insert into a values (7), (9)",
				Expected: []sql.Row{
					{sql.OkResult{RowsAffected: 2}},
				},
			},
		},
	},
	{
		Name: "trigger before insert, delete from other table",
		SetUpScript: []string{
			"create table a (x int primary key)",
			"create table b (y int primary key)",
			"insert into b values (0), (2), (4), (6), (8)",
			"create trigger insert_into_b before insert on a for each row delete from b where y = (new.x + 1)",
			"insert into a values (1), (3), (5)",
		},
		Assertions: []ScriptTestAssertion{
			{
				Query: "select x from a order by 1",
				Expected: []sql.Row{
					{1}, {3}, {5},
				},
			},
			{
				Query: "select y from b order by 1",
				Expected: []sql.Row{
					{0}, {8},
				},
			},
			{
				Query: "insert into a values (7), (9)",
				Expected: []sql.Row{
					{sql.OkResult{RowsAffected: 2}},
				},
			},
		},
	},
	{
		Name: "trigger before insert, update other table",
		SetUpScript: []string{
			"create table a (x int primary key)",
			"create table b (y int primary key)",
			"insert into b values (0), (2), (4), (6), (8)",
			"create trigger insert_into_b before insert on a for each row update b set y = new.x where y = new.x + 1",
			"insert into a values (1), (3), (5)",
		},
		Assertions: []ScriptTestAssertion{
			{
				Query: "select x from a order by 1",
				Expected: []sql.Row{
					{1}, {3}, {5},
				},
			},
			{
				Query: "select y from b order by 1",
				Expected: []sql.Row{
					{0}, {1}, {3}, {5}, {8},
				},
			},
		},
	},
	{
		Name: "trigger before insert, alter inserted value",
		SetUpScript: []string{
			"create table a (x int primary key)",
			"create trigger insert_into_a before insert on a for each row set new.x = new.x + 1",
			"insert into a values (1)",
		},
		Query: "select x from a order by 1",
		Expected: []sql.Row{
			{2},
		},
	},
	{
		Name: "trigger before insert, alter inserted value, multiple columns",
		SetUpScript: []string{
			"create table x (a int primary key, b int, c int)",
			"create trigger insert_into_x before insert on x for each row set new.a = new.a + 1, new.b = new.c, new.c = 0",
			"insert into x values (1, 10, 100)",
		},
		Query: "select * from x order by 1",
		Expected: []sql.Row{
			{2, 100, 0},
		},
	},
	{
		Name: "trigger before insert, alter inserted value, multiple columns, system var",
		SetUpScript: []string{
			"create table x (a int primary key, b int, c int)",
			"set @@auto_increment_increment = 1",
			"create trigger insert_into_x before insert on x for each row " +
				"set new.a = new.a + 1, new.b = new.c, new.c = 0, @@auto_increment_increment = @@auto_increment_increment + 1",
			"insert into x values (1, 10, 100), (2, 20, 200)",
		},
		Query: "select *, @@auto_increment_increment from x order by 1",
		Expected: []sql.Row{
			{2, 100, 0, 3},
			{3, 200, 0, 3},
		},
	},
	// UPDATE triggers
	{
		Name: "trigger after update, insert into other table",
		SetUpScript: []string{
			"create table a (x int primary key)",
			"create table b (y int primary key)",
			"insert into a values (1), (3), (5)",
			"create trigger insert_into_b after update on a for each row insert into b values (old.x + new.x + 1)",
			"update a set x = x + 1 where x in (1, 3)",
		},
		Assertions: []ScriptTestAssertion{
			{
				Query: "select x from a order by 1",
				Expected: []sql.Row{
					{2}, {4}, {5},
				},
			},
			{
				Query: "select y from b order by 1",
				Expected: []sql.Row{
					{4}, {8},
				},
			},
			{
				Query: "update a set x = x + 1 where x = 5",
				Expected: []sql.Row{
					{sql.OkResult{
						RowsAffected: 1,
						Info: plan.UpdateInfo{
							Matched: 1,
							Updated: 1,
						},
					}},
				},
			},
		},
	},
	{
		Name: "trigger after update, delete from other table",
		SetUpScript: []string{
			"create table a (x int primary key)",
			"create table b (y int primary key)",
			"insert into a values (0), (2), (4), (6), (8)",
			"insert into b values (1), (3), (5), (7), (9)",
			"create trigger delete_from_b after update on a for each row delete from b where y = old.x + new.x",
			"update a set x = x + 1 where x in (2,4)",
		},
		Assertions: []ScriptTestAssertion{
			{
				Query: "select x from a order by 1",
				Expected: []sql.Row{
					{0}, {3}, {5}, {6}, {8},
				},
			},
			{
				Query: "select y from b order by 1",
				Expected: []sql.Row{
					{1}, {3}, {7},
				},
			},
		},
	},
	{
		Name: "trigger after update, update other table",
		SetUpScript: []string{
			"create table a (x int primary key)",
			"create table b (y int primary key)",
			"insert into a values (0), (2), (4), (6), (8)",
			"insert into b values (0), (2), (4), (8)",
			"create trigger update_b after update on a for each row update b set y = old.x + new.x + 1 where y = old.x",
			"update a set x = x + 1 where x in (2, 4)",
		},
		Assertions: []ScriptTestAssertion{
			{
				Query: "select x from a order by 1",
				Expected: []sql.Row{
					{0}, {3}, {5}, {6}, {8},
				},
			},
			{
				Query: "select y from b order by 1",
				Expected: []sql.Row{
					{0}, {6}, {8}, {10},
				},
			},
		},
	},
	{
		Name: "trigger before update, insert into other table",
		SetUpScript: []string{
			"create table a (x int primary key)",
			"create table b (y int primary key)",
			"insert into a values (1), (3), (5)",
			"create trigger insert_into_b before update on a for each row insert into b values (old.x + new.x + 1)",
			"update a set x = x + 1 where x in (1, 3)",
		},
		Assertions: []ScriptTestAssertion{
			{
				Query: "select x from a order by 1",
				Expected: []sql.Row{
					{2}, {4}, {5},
				},
			},
			{
				Query: "select y from b order by 1",
				Expected: []sql.Row{
					{4}, {8},
				},
			},
			{
				Query: "update a set x = x + 1 where x = 5",
				Expected: []sql.Row{
					{sql.OkResult{
						RowsAffected: 1,
						Info: plan.UpdateInfo{
							Matched: 1,
							Updated: 1,
						},
					}},
				},
			},
		},
	},
	{
		Name: "trigger before update, delete from other table",
		SetUpScript: []string{
			"create table a (x int primary key)",
			"create table b (y int primary key)",
			"insert into a values (0), (2), (4), (6), (8)",
			"insert into b values (1), (3), (5), (7), (9)",
			"create trigger delete_from_b before update on a for each row delete from b where y = old.x + new.x",
			"update a set x = x + 1 where x in (2,4)",
		},
		Assertions: []ScriptTestAssertion{
			{
				Query: "select x from a order by 1",
				Expected: []sql.Row{
					{0}, {3}, {5}, {6}, {8},
				},
			},
			{
				Query: "select y from b order by 1",
				Expected: []sql.Row{
					{1}, {3}, {7},
				},
			},
		},
	},
	{
		Name: "trigger before update, update other table",
		SetUpScript: []string{
			"create table a (x int primary key)",
			"create table b (y int primary key)",
			"insert into a values (0), (2), (4), (6), (8)",
			"insert into b values (0), (2), (4), (8)",
			"create trigger update_b before update on a for each row update b set y = old.x + new.x + 1 where y = old.x",
			"update a set x = x + 1 where x in (2, 4)",
		},
		Assertions: []ScriptTestAssertion{
			{
				Query: "select x from a order by 1",
				Expected: []sql.Row{
					{0}, {3}, {5}, {6}, {8},
				},
			},
			{
				Query: "select y from b order by 1",
				Expected: []sql.Row{
					{0}, {6}, {8}, {10},
				},
			},
		},
	},
	{
		Name: "trigger before update, set new value",
		SetUpScript: []string{
			"create table a (x int primary key)",
			"insert into a values (1), (10)",
			"create trigger update_a before update on a for each row set new.x = new.x + old.x",
			"update a set x = x + 1",
		},
		Query: "select x from a order by 1",
		Expected: []sql.Row{
			{3}, {21},
		},
	},
	{
		Name: "trigger before update, set new value to old value",
		SetUpScript: []string{
			"create table a (x int primary key)",
			"insert into a values (1), (10)",
			"create trigger no_step_on_snek before update on a for each row set new.x = old.x",
			"update a set x = x + 1",
		},
		Query: "select x from a order by 1",
		Expected: []sql.Row{
			{1}, {10},
		},
	},
	{
		Name: "trigger before update, set new values, multiple cols",
		SetUpScript: []string{
			"create table a (x int primary key, y int)",
			"insert into a values (1,3), (10,20)",
			"create trigger update_a before update on a for each row set new.x = new.x + old.y, new.y = new.y + old.x",
			"update a set x = x + 1, y = y + 1",
		},
		Query: "select x, y from a order by 1",
		Expected: []sql.Row{
			{5, 5},
			{31, 31},
		},
	},
	{
		Name: "trigger before update, set new values, multiple cols (2)",
		SetUpScript: []string{
			"create table a (x int primary key, y int)",
			"insert into a values (1,3), (10,20)",
			"create trigger update_a before update on a for each row set new.x = new.x + new.y, new.y = new.y + old.y",
			"update a set x = x + 1, y = y + 1",
		},
		Query: "select x, y from a order by 1",
		Expected: []sql.Row{
			{6, 7},
			{32, 41},
		},
	},
	// DELETE triggers
	{
		Name: "trigger after delete, insert into other table",
		SetUpScript: []string{
			"create table a (x int primary key)",
			"create table b (y int primary key)",
			"insert into a values (1), (3), (5)",
			"create trigger insert_into_b after delete on a for each row insert into b values (old.x + 1)",
			"delete from a where x in (1, 3)",
		},
		Assertions: []ScriptTestAssertion{
			{
				Query: "select x from a order by 1",
				Expected: []sql.Row{
					{5},
				},
			},
			{
				Query: "select y from b order by 1",
				Expected: []sql.Row{
					{2}, {4},
				},
			},
			{
				Query: "delete from a where x = 5",
				Expected: []sql.Row{
					{sql.OkResult{RowsAffected: 1}},
				},
			},
		},
	},
	{
		Name: "trigger after delete, delete from other table",
		SetUpScript: []string{
			"create table a (x int primary key)",
			"create table b (y int primary key)",
			"insert into a values (0), (2), (4), (6), (8)",
			"insert into b values (0), (2), (4), (6), (8)",
			"create trigger delete_from_b after delete on a for each row delete from b where y = old.x",
			"delete from a where x in (2,4,6)",
		},
		Assertions: []ScriptTestAssertion{
			{
				Query: "select x from a order by 1",
				Expected: []sql.Row{
					{0}, {8},
				},
			},
			{
				Query: "select y from b order by 1",
				Expected: []sql.Row{
					{0}, {8},
				},
			},
		},
	},
	{
		Name: "trigger after delete, update other table",
		SetUpScript: []string{
			"create table a (x int primary key)",
			"create table b (y int primary key)",
			"insert into a values (0), (2), (4), (6), (8)",
			"insert into b values (0), (2), (4), (6), (8)",
			"create trigger update_b after delete on a for each row update b set y = old.x + 1 where y = old.x",
			"delete from a where x in (2,4,6)",
		},
		Assertions: []ScriptTestAssertion{
			{
				Query: "select x from a order by 1",
				Expected: []sql.Row{
					{0}, {8},
				},
			},
			{
				Query: "select y from b order by 1",
				Expected: []sql.Row{
					{0}, {3}, {5}, {7}, {8},
				},
			},
		},
	},
	{
		Name: "trigger before delete, insert into other table",
		SetUpScript: []string{
			"create table a (x int primary key)",
			"create table b (y int primary key)",
			"insert into a values (0), (2), (4), (6), (8)",
			"create trigger insert_into_b before delete on a for each row insert into b values (old.x + 1)",
			"delete from a where x in (2, 4, 6)",
		},
		Assertions: []ScriptTestAssertion{
			{
				Query: "select x from a order by 1",
				Expected: []sql.Row{
					{0}, {8},
				},
			},
			{
				Query: "select y from b order by 1",
				Expected: []sql.Row{
					{3}, {5}, {7},
				},
			},
			{
				Query: "delete from a where x = 0",
				Expected: []sql.Row{
					{sql.OkResult{RowsAffected: 1}},
				},
			},
		},
	},
	{
		Name: "trigger before delete, delete from other table",
		SetUpScript: []string{
			"create table a (x int primary key)",
			"create table b (y int primary key)",
			"insert into a values (0), (2), (4), (6), (8)",
			"insert into b values (1), (3), (5), (7), (9)",
			"create trigger delete_from_b before delete on a for each row delete from b where y = (old.x + 1)",
			"delete from a where x in (2, 4, 6)",
		},
		Assertions: []ScriptTestAssertion{
			{
				Query: "select x from a order by 1",
				Expected: []sql.Row{
					{0}, {8},
				},
			},
			{
				Query: "select y from b order by 1",
				Expected: []sql.Row{
					{1}, {9},
				},
			},
		},
	},
	{
		Name: "trigger before delete, update other table",
		SetUpScript: []string{
			"create table a (x int primary key)",
			"create table b (y int primary key)",
			"insert into a values (0), (2), (4), (6), (8)",
			"insert into b values (1), (3), (5), (7), (9)",
			"create trigger update_b before delete on a for each row update b set y = old.x where y = old.x + 1",
			"delete from a where x in (2, 4, 6)",
		},
		Assertions: []ScriptTestAssertion{
			{
				Query: "select x from a order by 1",
				Expected: []sql.Row{
					{0}, {8},
				},
			},
			{
				Query: "select y from b order by 1",
				Expected: []sql.Row{
					{1}, {2}, {4}, {6}, {9},
				},
			},
		},
	},
	// Multiple triggers defined
	{
		Name: "triggers before and after insert",
		SetUpScript: []string{
			"create table a (x int primary key)",
			"create table b (y int primary key)",
			"create trigger a1 before insert on a for each row insert into b values (NEW.x * 7)",
			"create trigger a2 after insert on a for each row insert into b values (New.x * 11)",
		},
		Assertions: []ScriptTestAssertion{
			{
				Query: "insert into a values (2), (3), (5)",
				Expected: []sql.Row{
					{sql.NewOkResult(3)},
				},
			},
			{
				Query: "select x from a order by 1",
				Expected: []sql.Row{
					{2}, {3}, {5},
				},
			},
			{
				Query: "select y from b order by 1",
				Expected: []sql.Row{
					{14}, {21}, {22}, {33}, {35}, {55},
				},
			},
		},
	},
	{
		Name: "multiple triggers before insert",
		SetUpScript: []string{
			"create table a (x int primary key)",
			"create trigger a1 before insert on a for each row set new.x = New.x + 1",
			"create trigger a2 before insert on a for each row set new.x = New.x * 2",
			"create trigger a3 before insert on a for each row set new.x = New.x - 5",
		},
		Assertions: []ScriptTestAssertion{
			{
				Query: "insert into a values (1), (3)",
				Expected: []sql.Row{
					{sql.NewOkResult(2)},
				},
			},
			{
				Query: "select x from a order by 1",
				Expected: []sql.Row{
					{-1}, {3},
				},
			},
		},
	},
	{
		Name: "multiple triggers before insert, with precedes / follows",
		SetUpScript: []string{
			"create table a (x int primary key)",
			"create trigger a1 before insert on a for each row set new.x = New.x + 1",
			"create trigger a2 before insert on a for each row precedes a1 set new.x = New.x * 2",
			"create trigger a3 before insert on a for each row precedes a2 set new.x = New.x - 5",
			"create trigger a4 before insert on a for each row follows a2 set new.x = New.x * 3",
			// order of execution should be: a3, a2, a4, a1
		},
		Assertions: []ScriptTestAssertion{
			{
				Query: "insert into a values (1), (3)",
				Expected: []sql.Row{
					{sql.NewOkResult(2)},
				},
			},
			{
				Query: "select x from a order by 1",
				Expected: []sql.Row{
					{-23}, {-11},
				},
			},
		},
	},
	{
		Name: "triggers before and after update",
		SetUpScript: []string{
			"create table a (x int primary key)",
			"create table b (y int primary key)",
			"create trigger a1 before update on a for each row insert into b values (old.x * 7)",
			"create trigger a2 after update on a for each row insert into b values (old.x * 11)",
			"insert into a values (2), (3), (5)",
		},
		Assertions: []ScriptTestAssertion{
			{
				Query: "update a set x = x * 2",
				Expected: []sql.Row{
					{sql.OkResult{
						RowsAffected: 3,
						Info:         plan.UpdateInfo{
							Matched:  3,
							Updated:  3,
						},
					}},
				},
			},
			{
				Query: "select x from a order by 1",
				Expected: []sql.Row{
					{4}, {6}, {10},
				},
			},
			{
				Query: "select y from b order by 1",
				Expected: []sql.Row{
					{14}, {21}, {22}, {33}, {35}, {55},
				},
			},
		},
	},
	{
		Name: "multiple triggers before and after update",
		SetUpScript: []string{
			"create table a (x int primary key)",
			"create table b (y int primary key)",
			"create trigger a1 before update on a for each row insert into b values (old.x * 7)",
			"create trigger a2 after update on a for each row insert into b values (old.x * 11)",
			"create trigger a3 before update on a for each row insert into b values (old.x * 13)",
			"create trigger a4 after update on a for each row insert into b values (old.x * 17)",
			"insert into a values (2), (3), (5)",
		},
		Assertions: []ScriptTestAssertion{
			{
<<<<<<< HEAD
				Query: "update a set x = x * 2",
				Expected: []sql.Row{
					{sql.OkResult{
						RowsAffected: 3,
						Info:         plan.UpdateInfo{
							Matched:  3,
							Updated:  3,
						},
					}},
				},
			},
			{
				Query: "select x from a order by 1",
				Expected: []sql.Row{
					{4}, {6}, {10},
				},
=======
				Query:    "select x from a order by 1",
				Expected: []sql.Row{},
>>>>>>> 4114db64
			},
			{
				Query: "select y from b order by 1",
				Expected: []sql.Row{
					{14}, {21}, {22}, {26}, {33}, {34}, {35}, {39}, {51}, {55}, {65}, {85},
				},
			},
		},
	},
	{
		Name: "triggers before and after delete",
		SetUpScript: []string{
			"create table a (x int primary key)",
			"create table b (y int primary key)",
			"create trigger a1 before delete on a for each row insert into b values (old.x * 7)",
			"create trigger a2 after delete on a for each row insert into b values (old.x * 11)",
			"insert into a values (2), (3), (5)",
		},
		Assertions: []ScriptTestAssertion{
			{
				Query: "delete from a",
				Expected: []sql.Row{
					{sql.NewOkResult(3)},
				},
			},
			{
				Query: "select x from a order by 1",
				Expected: []sql.Row{},
			},
			{
				Query: "select y from b order by 1",
				Expected: []sql.Row{
					{14}, {21}, {22}, {33}, {35}, {55},
				},
			},
		},
	},
	{
		Name: "multiple triggers before and after delete",
		SetUpScript: []string{
			"create table a (x int primary key)",
			"create table b (y int primary key)",
			"create trigger a1 before delete on a for each row insert into b values (old.x * 7)",
			"create trigger a2 after delete on a for each row insert into b values (old.x * 11)",
			"create trigger a3 before delete on a for each row insert into b values (old.x * 13)",
			"create trigger a4 after delete on a for each row insert into b values (old.x * 17)",
			"insert into a values (2), (3), (5)",
		},
		Assertions: []ScriptTestAssertion{
			{
				Query: "delete from a",
				Expected: []sql.Row{
					{sql.NewOkResult(3)},
				},
			},
			{
				Query: "select x from a order by 1",
				Expected: []sql.Row{},
			},
			{
				Query: "select y from b order by 1",
				Expected: []sql.Row{
					{14}, {21}, {22}, {26}, {33}, {34}, {35}, {39}, {51}, {55}, {65}, {85},
				},
			},
		},
	},
	{
		Name: "multiple triggers before and after insert, with precedes / follows",
		SetUpScript: []string{
			"create table a (x int primary key)",
			"create table b (y int primary key)",
			"insert into b values (1), (3)",
			"create trigger a1 before insert on a for each row set new.x = New.x + 1",
			"create trigger a2 before insert on a for each row precedes a1 set new.x = New.x * 2",
			"create trigger a3 before insert on a for each row precedes a2 set new.x = New.x - 5",
			"create trigger a4 before insert on a for each row follows a2 set new.x = New.x * 3",
			// order of execution should be: a3, a2, a4, a1
			"create trigger a5 after insert on a for each row update b set y = y + 1",
			"create trigger a6 after insert on a for each row precedes a5 update b set y = y * 2",
			"create trigger a7 after insert on a for each row precedes a6 update b set y = y - 5",
			"create trigger a8 after insert on a for each row follows a6 update b set y = y * 3",
			// order of execution should be: a7, a6, a8, a5
		},
		Assertions: []ScriptTestAssertion{
			{
				Query: "insert into a values (1), (3)",
				Expected: []sql.Row{
					{sql.NewOkResult(2)},
				},
			},
			{
				Query: "select x from a order by 1",
				Expected: []sql.Row{
					{-23}, {-11},
				},
			},
			{
				Query: "select y from b order by 1",
				// This result is a bit counter-intutitive: it doesn't match the inserted row, because all 4 triggers run their
				// update statement twice on the rows in b, once for each row inserted into a
				Expected: []sql.Row{
					{-167}, {-95},
				},
			},
		},
	},
	// Complex trigger scripts
	{
		Name: "trigger before insert, multiple triggers defined",
		SetUpScript: []string{
			"create table a (x int primary key)",
			"create table b (y int primary key)",
			"create table c (z int primary key)",
			// Only one of these triggers should run for each table
			"create trigger a1 before insert on a for each row insert into b values (new.x * 2)",
			"create trigger a2 before update on a for each row insert into b values (new.x * 3)",
			"create trigger a3 before delete on a for each row insert into b values (old.x * 5)",
			"create trigger b1 before insert on b for each row insert into c values (new.y * 7)",
			"create trigger b2 before update on b for each row insert into c values (new.y * 11)",
			"create trigger b3 before delete on b for each row insert into c values (old.y * 13)",
			"insert into a values (1), (2), (3)",
		},
		Assertions: []ScriptTestAssertion{
			{
				Query: "select x from a order by 1",
				Expected: []sql.Row{
					{1}, {2}, {3},
				},
			},
			{
				Query: "select y from b order by 1",
				Expected: []sql.Row{
					{2}, {4}, {6},
				},
			},
			{
				Query: "select z from c order by 1",
				Expected: []sql.Row{
					{14}, {28}, {42},
				},
			},
		},
	},
	// Information schema scripts
	{
		Name: "infoschema for multiple triggers before and after insert, with precedes / follows",
		SetUpScript: []string{
			"create table a (x int primary key)",
			"create table b (y int primary key)",
			"insert into b values (1), (3)",
			"create trigger a1 before insert on a for each row set new.x = New.x + 1",
			"create trigger a2 before insert on a for each row precedes a1 set new.x = New.x * 2",
			"create trigger a3 before insert on a for each row precedes a2 set new.x = New.x - 5",
			"create trigger a4 before insert on a for each row follows a2 set new.x = New.x * 3",
			// order of execution should be: a3, a2, a4, a1
			"create trigger a5 after insert on a for each row update b set y = y + 1",
			"create trigger a6 after insert on a for each row precedes a5 update b set y = y * 2",
			"create trigger a7 after insert on a for each row precedes a6 update b set y = y - 5",
			"create trigger a8 after insert on a for each row follows a6 update b set y = y * 3",
			// order of execution should be: a7, a6, a8, a5
			"insert into a values (1), (3)",
		},
		Assertions: []ScriptTestAssertion{
			{
				Query: "select * from information_schema.triggers",
				Expected: []sql.Row{
					{
						"def",                   // trigger_catalog
						"mydb",                  // trigger_schema
						"a1",                    // trigger_name
						"INSERT",                // event_manipulation
						"def",                   // event_object_catalog
						"mydb",                  // event_object_schema
						"a",                     // event_object_table
						int64(4),                // action_order
						nil,                     // action_condition
						"set new.x = New.x + 1", // action_statement
						"ROW",                   // action_orientation
						"BEFORE",                // action_timing
						nil,                     // action_reference_old_table
						nil,                     // action_reference_new_table
						"OLD",                   // action_reference_old_row
						"NEW",                   // action_reference_new_row
						time.Unix(0, 0).UTC(),   // created
						"",                      // sql_mode
						"",                      // definer
						sql.Collation_Default.CharacterSet().String(), // character_set_client
						sql.Collation_Default.String(),                // collation_connection
						sql.Collation_Default.String(),                // database_collation
					},
					{
						"def",                   // trigger_catalog
						"mydb",                  // trigger_schema
						"a2",                    // trigger_name
						"INSERT",                // event_manipulation
						"def",                   // event_object_catalog
						"mydb",                  // event_object_schema
						"a",                     // event_object_table
						int64(2),                // action_order
						nil,                     // action_condition
						"set new.x = New.x * 2", // action_statement
						"ROW",                   // action_orientation
						"BEFORE",                // action_timing
						nil,                     // action_reference_old_table
						nil,                     // action_reference_new_table
						"OLD",                   // action_reference_old_row
						"NEW",                   // action_reference_new_row
						time.Unix(0, 0).UTC(),   // created
						"",                      // sql_mode
						"",                      // definer
						sql.Collation_Default.CharacterSet().String(), // character_set_client
						sql.Collation_Default.String(),                // collation_connection
						sql.Collation_Default.String(),                // database_collation
					},
					{
						"def",                   // trigger_catalog
						"mydb",                  // trigger_schema
						"a3",                    // trigger_name
						"INSERT",                // event_manipulation
						"def",                   // event_object_catalog
						"mydb",                  // event_object_schema
						"a",                     // event_object_table
						int64(1),                // action_order
						nil,                     // action_condition
						"set new.x = New.x - 5", // action_statement
						"ROW",                   // action_orientation
						"BEFORE",                // action_timing
						nil,                     // action_reference_old_table
						nil,                     // action_reference_new_table
						"OLD",                   // action_reference_old_row
						"NEW",                   // action_reference_new_row
						time.Unix(0, 0).UTC(),   // created
						"",                      // sql_mode
						"",                      // definer
						sql.Collation_Default.CharacterSet().String(), // character_set_client
						sql.Collation_Default.String(),                // collation_connection
						sql.Collation_Default.String(),                // database_collation
					},
					{
						"def",                   // trigger_catalog
						"mydb",                  // trigger_schema
						"a4",                    // trigger_name
						"INSERT",                // event_manipulation
						"def",                   // event_object_catalog
						"mydb",                  // event_object_schema
						"a",                     // event_object_table
						int64(3),                // action_order
						nil,                     // action_condition
						"set new.x = New.x * 3", // action_statement
						"ROW",                   // action_orientation
						"BEFORE",                // action_timing
						nil,                     // action_reference_old_table
						nil,                     // action_reference_new_table
						"OLD",                   // action_reference_old_row
						"NEW",                   // action_reference_new_row
						time.Unix(0, 0).UTC(),   // created
						"",                      // sql_mode
						"",                      // definer
						sql.Collation_Default.CharacterSet().String(), // character_set_client
						sql.Collation_Default.String(),                // collation_connection
						sql.Collation_Default.String(),                // database_collation
					},
					{
						"def",                    // trigger_catalog
						"mydb",                   // trigger_schema
						"a5",                     // trigger_name
						"INSERT",                 // event_manipulation
						"def",                    // event_object_catalog
						"mydb",                   // event_object_schema
						"a",                      // event_object_table
						int64(4),                 // action_order
						nil,                      // action_condition
						"update b set y = y + 1", // action_statement
						"ROW",                    // action_orientation
						"AFTER",                  // action_timing
						nil,                      // action_reference_old_table
						nil,                      // action_reference_new_table
						"OLD",                    // action_reference_old_row
						"NEW",                    // action_reference_new_row
						time.Unix(0, 0).UTC(),    // created
						"",                       // sql_mode
						"",                       // definer
						sql.Collation_Default.CharacterSet().String(), // character_set_client
						sql.Collation_Default.String(),                // collation_connection
						sql.Collation_Default.String(),                // database_collation
					},
					{
						"def",                    // trigger_catalog
						"mydb",                   // trigger_schema
						"a6",                     // trigger_name
						"INSERT",                 // event_manipulation
						"def",                    // event_object_catalog
						"mydb",                   // event_object_schema
						"a",                      // event_object_table
						int64(2),                 // action_order
						nil,                      // action_condition
						"update b set y = y * 2", // action_statement
						"ROW",                    // action_orientation
						"AFTER",                  // action_timing
						nil,                      // action_reference_old_table
						nil,                      // action_reference_new_table
						"OLD",                    // action_reference_old_row
						"NEW",                    // action_reference_new_row
						time.Unix(0, 0).UTC(),    // created
						"",                       // sql_mode
						"",                       // definer
						sql.Collation_Default.CharacterSet().String(), // character_set_client
						sql.Collation_Default.String(),                // collation_connection
						sql.Collation_Default.String(),                // database_collation
					},
					{
						"def",                    // trigger_catalog
						"mydb",                   // trigger_schema
						"a7",                     // trigger_name
						"INSERT",                 // event_manipulation
						"def",                    // event_object_catalog
						"mydb",                   // event_object_schema
						"a",                      // event_object_table
						int64(1),                 // action_order
						nil,                      // action_condition
						"update b set y = y - 5", // action_statement
						"ROW",                    // action_orientation
						"AFTER",                  // action_timing
						nil,                      // action_reference_old_table
						nil,                      // action_reference_new_table
						"OLD",                    // action_reference_old_row
						"NEW",                    // action_reference_new_row
						time.Unix(0, 0).UTC(),    // created
						"",                       // sql_mode
						"",                       // definer
						sql.Collation_Default.CharacterSet().String(), // character_set_client
						sql.Collation_Default.String(),                // collation_connection
						sql.Collation_Default.String(),                // database_collation
					},
					{
						"def",                    // trigger_catalog
						"mydb",                   // trigger_schema
						"a8",                     // trigger_name
						"INSERT",                 // event_manipulation
						"def",                    // event_object_catalog
						"mydb",                   // event_object_schema
						"a",                      // event_object_table
						int64(3),                 // action_order
						nil,                      // action_condition
						"update b set y = y * 3", // action_statement
						"ROW",                    // action_orientation
						"AFTER",                  // action_timing
						nil,                      // action_reference_old_table
						nil,                      // action_reference_new_table
						"OLD",                    // action_reference_old_row
						"NEW",                    // action_reference_new_row
						time.Unix(0, 0).UTC(),    // created
						"",                       // sql_mode
						"",                       // definer
						sql.Collation_Default.CharacterSet().String(), // character_set_client
						sql.Collation_Default.String(),                // collation_connection
						sql.Collation_Default.String(),                // database_collation
					},
				},
			},
		},
	},
	// SHOW CREATE TRIGGER scripts
	{
		Name: "show create triggers",
		SetUpScript: []string{
			"create table a (x int primary key)",
			"create trigger a1 before insert on a for each row set new.x = new.x + 1",
			"create table b (y int primary key)",
			"create trigger b1 before insert on b for each row set new.x = new.x + 2",
		},
		Assertions: []ScriptTestAssertion{
			{
				Query: "show create trigger a1",
				Expected: []sql.Row{
					{
						"a1", // Trigger
						"",   // sql_mode
						"create trigger a1 before insert on a for each row set new.x = new.x + 1", // SQL Original Statement
						sql.Collation_Default.CharacterSet().String(),                             // character_set_client
						sql.Collation_Default.String(),                                            // collation_connection
						sql.Collation_Default.String(),                                            // Database Collation
						time.Unix(0, 0).UTC(),                                                     // Created
					},
				},
			},
			{
				Query: "show create trigger b1",
				Expected: []sql.Row{
					{
						"b1", // Trigger
						"",   // sql_mode
						"create trigger b1 before insert on b for each row set new.x = new.x + 2", // SQL Original Statement
						sql.Collation_Default.CharacterSet().String(),                             // character_set_client
						sql.Collation_Default.String(),                                            // collation_connection
						sql.Collation_Default.String(),                                            // Database Collation
						time.Unix(0, 0).UTC(),                                                     // Created
					},
				},
			},
			{
				Query:       "show create trigger b2",
				ExpectedErr: sql.ErrTriggerDoesNotExist,
			},
		},
	},
	// SHOW TRIGGERS scripts
	{
		Name: "show triggers",
		SetUpScript: []string{
			"create table abb (x int primary key)",
			"create table acc (y int primary key)",
			"create trigger t1 before insert on abb for each row set new.x = new.x + 1",
			"create trigger t2 before insert on abb for each row set new.x = new.x + 2",
			"create trigger t3 after insert on acc for each row insert into abb values (new.y)",
			"create trigger t4 before update on acc for each row set new.y = old.y + 2",
		},
		Assertions: []ScriptTestAssertion{
			{
				Query: "show triggers",
				Expected: []sql.Row{
					{
						"t1",                    // Trigger
						"INSERT",                // Event
						"abb",                   // Table
						"set new.x = new.x + 1", // Statement
						"BEFORE",                // Timing
						time.Unix(0, 0).UTC(),   // Created
						"",                      // sql_mode
						"",                      // Definer
						sql.Collation_Default.CharacterSet().String(), // character_set_client
						sql.Collation_Default.String(),                // collation_connection
						sql.Collation_Default.String(),                // Database Collation
					},
					{
						"t2",                    // Trigger
						"INSERT",                // Event
						"abb",                   // Table
						"set new.x = new.x + 2", // Statement
						"BEFORE",                // Timing
						time.Unix(0, 0).UTC(),   // Created
						"",                      // sql_mode
						"",                      // Definer
						sql.Collation_Default.CharacterSet().String(), // character_set_client
						sql.Collation_Default.String(),                // collation_connection
						sql.Collation_Default.String(),                // Database Collation
					},
					{
						"t3",                             // Trigger
						"INSERT",                         // Event
						"acc",                            // Table
						"insert into abb values (new.y)", // Statement
						"AFTER",                          // Timing
						time.Unix(0, 0).UTC(),            // Created
						"",                               // sql_mode
						"",                               // Definer
						sql.Collation_Default.CharacterSet().String(), // character_set_client
						sql.Collation_Default.String(),                // collation_connection
						sql.Collation_Default.String(),                // Database Collation
					},
					{
						"t4",                    // Trigger
						"UPDATE",                // Event
						"acc",                   // Table
						"set new.y = old.y + 2", // Statement
						"BEFORE",                // Timing
						time.Unix(0, 0).UTC(),   // Created
						"",                      // sql_mode
						"",                      // Definer
						sql.Collation_Default.CharacterSet().String(), // character_set_client
						sql.Collation_Default.String(),                // collation_connection
						sql.Collation_Default.String(),                // Database Collation
					},
				},
			},
			{
				Query: "show triggers from mydb",
				Expected: []sql.Row{
					{
						"t1",                    // Trigger
						"INSERT",                // Event
						"abb",                   // Table
						"set new.x = new.x + 1", // Statement
						"BEFORE",                // Timing
						time.Unix(0, 0).UTC(),   // Created
						"",                      // sql_mode
						"",                      // Definer
						sql.Collation_Default.CharacterSet().String(), // character_set_client
						sql.Collation_Default.String(),                // collation_connection
						sql.Collation_Default.String(),                // Database Collation
					},
					{
						"t2",                    // Trigger
						"INSERT",                // Event
						"abb",                   // Table
						"set new.x = new.x + 2", // Statement
						"BEFORE",                // Timing
						time.Unix(0, 0).UTC(),   // Created
						"",                      // sql_mode
						"",                      // Definer
						sql.Collation_Default.CharacterSet().String(), // character_set_client
						sql.Collation_Default.String(),                // collation_connection
						sql.Collation_Default.String(),                // Database Collation
					},
					{
						"t3",                             // Trigger
						"INSERT",                         // Event
						"acc",                            // Table
						"insert into abb values (new.y)", // Statement
						"AFTER",                          // Timing
						time.Unix(0, 0).UTC(),            // Created
						"",                               // sql_mode
						"",                               // Definer
						sql.Collation_Default.CharacterSet().String(), // character_set_client
						sql.Collation_Default.String(),                // collation_connection
						sql.Collation_Default.String(),                // Database Collation
					},
					{
						"t4",                    // Trigger
						"UPDATE",                // Event
						"acc",                   // Table
						"set new.y = old.y + 2", // Statement
						"BEFORE",                // Timing
						time.Unix(0, 0).UTC(),   // Created
						"",                      // sql_mode
						"",                      // Definer
						sql.Collation_Default.CharacterSet().String(), // character_set_client
						sql.Collation_Default.String(),                // collation_connection
						sql.Collation_Default.String(),                // Database Collation
					},
				},
			},
			{
				Query: "show triggers like '%cc'",
				Expected: []sql.Row{
					{
						"t3",                             // Trigger
						"INSERT",                         // Event
						"acc",                            // Table
						"insert into abb values (new.y)", // Statement
						"AFTER",                          // Timing
						time.Unix(0, 0).UTC(),            // Created
						"",                               // sql_mode
						"",                               // Definer
						sql.Collation_Default.CharacterSet().String(), // character_set_client
						sql.Collation_Default.String(),                // collation_connection
						sql.Collation_Default.String(),                // Database Collation
					},
					{
						"t4",                    // Trigger
						"UPDATE",                // Event
						"acc",                   // Table
						"set new.y = old.y + 2", // Statement
						"BEFORE",                // Timing
						time.Unix(0, 0).UTC(),   // Created
						"",                      // sql_mode
						"",                      // Definer
						sql.Collation_Default.CharacterSet().String(), // character_set_client
						sql.Collation_Default.String(),                // collation_connection
						sql.Collation_Default.String(),                // Database Collation
					},
				},
			},
			{
				Query: "show triggers where event = 'INSERT'",
				Expected: []sql.Row{
					{
						"t1",                    // Trigger
						"INSERT",                // Event
						"abb",                   // Table
						"set new.x = new.x + 1", // Statement
						"BEFORE",                // Timing
						time.Unix(0, 0).UTC(),   // Created
						"",                      // sql_mode
						"",                      // Definer
						sql.Collation_Default.CharacterSet().String(), // character_set_client
						sql.Collation_Default.String(),                // collation_connection
						sql.Collation_Default.String(),                // Database Collation
					},
					{
						"t2",                    // Trigger
						"INSERT",                // Event
						"abb",                   // Table
						"set new.x = new.x + 2", // Statement
						"BEFORE",                // Timing
						time.Unix(0, 0).UTC(),   // Created
						"",                      // sql_mode
						"",                      // Definer
						sql.Collation_Default.CharacterSet().String(), // character_set_client
						sql.Collation_Default.String(),                // collation_connection
						sql.Collation_Default.String(),                // Database Collation
					},
					{
						"t3",                             // Trigger
						"INSERT",                         // Event
						"acc",                            // Table
						"insert into abb values (new.y)", // Statement
						"AFTER",                          // Timing
						time.Unix(0, 0).UTC(),            // Created
						"",                               // sql_mode
						"",                               // Definer
						sql.Collation_Default.CharacterSet().String(), // character_set_client
						sql.Collation_Default.String(),                // collation_connection
						sql.Collation_Default.String(),                // Database Collation
					},
				},
			},
			{
				Query: "show triggers where timing = 'AFTER'",
				Expected: []sql.Row{
					{
						"t3",                             // Trigger
						"INSERT",                         // Event
						"acc",                            // Table
						"insert into abb values (new.y)", // Statement
						"AFTER",                          // Timing
						time.Unix(0, 0).UTC(),            // Created
						"",                               // sql_mode
						"",                               // Definer
						sql.Collation_Default.CharacterSet().String(), // character_set_client
						sql.Collation_Default.String(),                // collation_connection
						sql.Collation_Default.String(),                // Database Collation
					},
				},
			},
			{
				Query: "show triggers where timing = 'BEFORE' and `Table` like '%bb'",
				Expected: []sql.Row{
					{
						"t1",                    // Trigger
						"INSERT",                // Event
						"abb",                   // Table
						"set new.x = new.x + 1", // Statement
						"BEFORE",                // Timing
						time.Unix(0, 0).UTC(),   // Created
						"",                      // sql_mode
						"",                      // Definer
						sql.Collation_Default.CharacterSet().String(), // character_set_client
						sql.Collation_Default.String(),                // collation_connection
						sql.Collation_Default.String(),                // Database Collation
					},
					{
						"t2",                    // Trigger
						"INSERT",                // Event
						"abb",                   // Table
						"set new.x = new.x + 2", // Statement
						"BEFORE",                // Timing
						time.Unix(0, 0).UTC(),   // Created
						"",                      // sql_mode
						"",                      // Definer
						sql.Collation_Default.CharacterSet().String(), // character_set_client
						sql.Collation_Default.String(),                // collation_connection
						sql.Collation_Default.String(),                // Database Collation
					},
				},
			},
		},
	},
	// DROP TRIGGER
	{
		Name: "drop trigger",
		SetUpScript: []string{
			"create table a (x int primary key)",
			"create trigger t1 before insert on a for each row set new.x = new.x * 1",
			"create trigger t2 before insert on a for each row follows t1 set new.x = new.x * 2",
			"create trigger t3 before insert on a for each row set new.x = new.x * 3",
			"create trigger t4 before insert on a for each row precedes t3 set new.x = new.x * 5",
		},
		Assertions: []ScriptTestAssertion{
			{
				Query:       "drop trigger t1",
				ExpectedErr: sql.ErrTriggerCannotBeDropped,
			},
			{
				Query:       "drop trigger t3",
				ExpectedErr: sql.ErrTriggerCannotBeDropped,
			},
			{
				Query:    "drop trigger t4",
				Expected: []sql.Row{},
			},
			{
				Query:    "drop trigger t3",
				Expected: []sql.Row{},
			},
			{
				Query:    "drop trigger if exists t5",
				Expected: []sql.Row{},
			},
			{
				Query:       "drop trigger t5",
				ExpectedErr: sql.ErrTriggerDoesNotExist,
			},
			{
				Query: "select trigger_name from information_schema.triggers order by 1",
				Expected: []sql.Row{
					{"t1"},
					{"t2"},
				},
			},
			{
				Query:    "drop trigger if exists t2",
				Expected: []sql.Row{},
			},
			{
				Query: "select trigger_name from information_schema.triggers order by 1",
				Expected: []sql.Row{
					{"t1"},
				},
			},
		},
	},
	// DROP TABLE referenced in triggers
	{
		Name: "drop table referenced in triggers",
		SetUpScript: []string{
			"create table a (w int primary key)",
			"create table b (x int primary key)",
			"create table c (y int primary key)",
			"create table d (z int primary key)",
			"create trigger t1 before insert on a for each row set new.w = new.w",
			"create trigger t2 before insert on a for each row set new.w = new.w * 100",
			"create trigger t3 before insert on b for each row set new.x = new.x",
			"create trigger t4 before insert on b for each row set new.x = new.x * 100",
			"create trigger t5 before insert on c for each row set new.y = new.y",
			"create trigger t6 before insert on c for each row set new.y = new.y * 100",
			"create trigger t7 before insert on d for each row set new.z = new.z",
			"create trigger t8 before insert on d for each row set new.z = new.z * 100",
		},
		Assertions: []ScriptTestAssertion{
			{
				Query:    "drop table a",
				Expected: []sql.Row{},
			},
			{
				Query: "select trigger_name from information_schema.triggers order by 1",
				Expected: []sql.Row{
					{"t3"},
					{"t4"},
					{"t5"},
					{"t6"},
					{"t7"},
					{"t8"},
				},
			},
			{
				Query:    "drop table if exists b, d, e",
				Expected: []sql.Row{},
			},
			{
				Query: "select trigger_name from information_schema.triggers order by 1",
				Expected: []sql.Row{
					{"t5"},
					{"t6"},
				},
			},
		},
	},
	{
		Name: "drop table referenced in triggers with follows/precedes",
		SetUpScript: []string{
			"create table a (x int primary key)",
			"create trigger t1 before insert on a for each row set new.x = new.x",
			"create trigger t2 before insert on a for each row follows t1 set new.x = new.x * 10",
			"create trigger t3 before insert on a for each row precedes t1 set new.x = new.x * 100",
			"create trigger t4 before insert on a for each row follows t3 set new.x = new.x * 1000",
			"create trigger t5 before insert on a for each row precedes t2 set new.x = new.x * 10000",
			"create trigger t6 before insert on a for each row follows t4 set new.x = new.x * 100000",
			"create trigger t7 before insert on a for each row precedes t1 set new.x = new.x * 1000000",
			"create trigger t8 before insert on a for each row follows t6 set new.x = new.x * 10000000",
		},
		Assertions: []ScriptTestAssertion{
			{
				Query:    "drop table a",
				Expected: []sql.Row{},
			},
			{
				Query:    "show triggers",
				Expected: []sql.Row{},
			},
		},
	},
}

var TriggerErrorTests = []ScriptTest{
	{
		Name: "table doesn't exist",
		SetUpScript: []string{
			"create table x (a int primary key, b int, c int)",
		},
		Query:       "create trigger not_found before insert on y for each row set new.a = new.a + 1",
		ExpectedErr: sql.ErrTableNotFound,
	},
	{
		Name: "trigger errors on execution",
		SetUpScript: []string{
			"create table x (a int primary key, b int)",
			"create table y (c int primary key not null)",
			"create trigger trigger_has_error before insert on x for each row insert into y values (null)",
		},
		Query:       "insert into x values (1,2)",
		ExpectedErr: plan.ErrInsertIntoNonNullableProvidedNull,
	},
	{
		Name: "self update",
		SetUpScript: []string{
			"create table a (x int primary key)",
			"create trigger a1 before insert on a for each row insert into a values (new.x * 2)",
		},
		Query:       "insert into a values (1), (2), (3)",
		ExpectedErr: sql.ErrTriggerTableInUse,
	},
	{
		Name: "circular dependency",
		SetUpScript: []string{
			"create table a (x int primary key)",
			"create table b (y int primary key)",
			"create trigger a1 before insert on a for each row insert into b values (new.x * 2)",
			"create trigger b1 before insert on b for each row insert into a values (new.y * 7)",
		},
		Query:       "insert into a values (1), (2), (3)",
		ExpectedErr: sql.ErrTriggerTableInUse,
	},
	{
		Name: "circular dependency, nested two deep",
		SetUpScript: []string{
			"create table a (x int primary key)",
			"create table b (y int primary key)",
			"create table c (z int primary key)",
			"create trigger a1 before insert on a for each row insert into b values (new.x * 2)",
			"create trigger b1 before insert on b for each row insert into c values (new.y * 5)",
			"create trigger c1 before insert on c for each row insert into a values (new.z * 7)",
		},
		Query:       "insert into a values (1), (2), (3)",
		ExpectedErr: sql.ErrTriggerTableInUse,
	},
	{
		Name: "reference to old on insert",
		SetUpScript: []string{
			"create table x (a int primary key, b int, c int)",
		},
		Query:       "create trigger old_on_insert before insert on x for each row set new.c = old.a + 1",
		ExpectedErr: sql.ErrInvalidUseOfOldNew,
	},
	{
		Name: "reference to new on delete",
		SetUpScript: []string{
			"create table x (a int primary key, b int, c int)",
		},
		Query:       "create trigger new_on_delete before delete on x for each row set new.c = old.a + 1",
		ExpectedErr: sql.ErrInvalidUseOfOldNew,
	},
	{
		Name: "set old row on update",
		SetUpScript: []string{
			"create table x (a int primary key, b int, c int)",
		},
		Query:       "create trigger update_old before update on x for each row set old.c = new.a + 1",
		ExpectedErr: sql.ErrInvalidUpdateOfOldRow,
	},
	{
		Name: "set old row on update, begin block",
		SetUpScript: []string{
			"create table x (a int primary key, b int, c int)",
		},
		Query:       "create trigger update_old before update on x for each row BEGIN set old.c = new.a + 1; END",
		ExpectedErr: sql.ErrInvalidUpdateOfOldRow,
	},
	{
		Name: "set new row after insert",
		SetUpScript: []string{
			"create table x (a int primary key, b int, c int)",
		},
		Query:       "create trigger update_new after insert on x for each row set new.c = new.a + 1",
		ExpectedErr: sql.ErrInvalidUpdateInAfterTrigger,
	},
	{
		Name: "set new row after update",
		SetUpScript: []string{
			"create table x (a int primary key, b int, c int)",
		},
		Query:       "create trigger update_new after update on x for each row set new.c = new.a + 1",
		ExpectedErr: sql.ErrInvalidUpdateInAfterTrigger,
	},
	{
		Name: "set new row after update, begin block",
		SetUpScript: []string{
			"create table x (a int primary key, b int, c int)",
		},
		Query:       "create trigger update_new after update on x for each row BEGIN set new.c = new.a + 1; END",
		ExpectedErr: sql.ErrInvalidUpdateInAfterTrigger,
	},
	// TODO: mysql doesn't consider this an error until execution time, but we could catch it earlier
	// {
	// 	Name:        "column doesn't exist",
	// 	SetUpScript: []string{
	// 		"create table x (a int primary key, b int, c int)",
	// 	},
	// 	Query:       "create trigger not_found before insert on x for each row set new.d = new.a + 1",
	// 	ExpectedErr: sql.ErrTableColumnNotFound,
	// },
}<|MERGE_RESOLUTION|>--- conflicted
+++ resolved
@@ -743,7 +743,6 @@
 		},
 		Assertions: []ScriptTestAssertion{
 			{
-<<<<<<< HEAD
 				Query: "update a set x = x * 2",
 				Expected: []sql.Row{
 					{sql.OkResult{
@@ -760,10 +759,6 @@
 				Expected: []sql.Row{
 					{4}, {6}, {10},
 				},
-=======
-				Query:    "select x from a order by 1",
-				Expected: []sql.Row{},
->>>>>>> 4114db64
 			},
 			{
 				Query: "select y from b order by 1",
