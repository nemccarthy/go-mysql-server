// Copyright 2020-2021 Dolthub, Inc.
//
// Licensed under the Apache License, Version 2.0 (the "License");
// you may not use this file except in compliance with the License.
// You may obtain a copy of the License at
//
//     http://www.apache.org/licenses/LICENSE-2.0
//
// Unless required by applicable law or agreed to in writing, software
// distributed under the License is distributed on an "AS IS" BASIS,
// WITHOUT WARRANTIES OR CONDITIONS OF ANY KIND, either express or implied.
// See the License for the specific language governing permissions and
// limitations under the License.

package enginetest

import (
	"math"
	"time"

	"github.com/dolthub/vitess/go/sqltypes"
	"gopkg.in/src-d/go-errors.v1"

	"github.com/dolthub/go-mysql-server/sql"
	"github.com/dolthub/go-mysql-server/sql/expression"
)

type QueryTest struct {
	Query           string
	Expected        []sql.Row
	ExpectedColumns sql.Schema // only Name and Type matter here, because that's what we send on the wire
	Bindings        map[string]sql.Expression
}

var QueryTests = []QueryTest{
	{
		Query: "SELECT * FROM mytable;",
		Expected: []sql.Row{
			{int64(1), "first row"},
			{int64(2), "second row"},
			{int64(3), "third row"},
		},
		ExpectedColumns: sql.Schema{
			{
				Name: "i",
				Type: sql.Int64,
			},
			{
				Name: "s",
				Type: sql.MustCreateStringWithDefaults(sqltypes.VarChar, 20),
			},
		},
	},
	{
		Query: "SELECT mytable.* FROM mytable;",
		Expected: []sql.Row{
			{int64(1), "first row"},
			{int64(2), "second row"},
			{int64(3), "third row"},
		},
		ExpectedColumns: sql.Schema{
			{
				Name: "i",
				Type: sql.Int64,
			},
			{
				Name: "s",
				Type: sql.MustCreateStringWithDefaults(sqltypes.VarChar, 20),
			},
		},
	},
	{
		Query: "SELECT `mytable`.* FROM mytable;",
		Expected: []sql.Row{
			{int64(1), "first row"},
			{int64(2), "second row"},
			{int64(3), "third row"},
		},
		ExpectedColumns: sql.Schema{
			{
				Name: "i",
				Type: sql.Int64,
			},
			{
				Name: "s",
				Type: sql.MustCreateStringWithDefaults(sqltypes.VarChar, 20),
			},
		},
	},
	{
		Query: "SELECT `i`, `s` FROM mytable;",
		Expected: []sql.Row{
			{int64(1), "first row"},
			{int64(2), "second row"},
			{int64(3), "third row"},
		},
		ExpectedColumns: sql.Schema{
			{
				Name: "i",
				Type: sql.Int64,
			},
			{
				Name: "s",
				Type: sql.MustCreateStringWithDefaults(sqltypes.VarChar, 20),
			},
		},
	},
	{
		Query: "SELECT * FROM mytable ORDER BY i DESC;",
		Expected: []sql.Row{
			{int64(3), "third row"},
			{int64(2), "second row"},
			{int64(1), "first row"},
		},
	},
	{
		Query: "SELECT * FROM mytable GROUP BY i,s;",
		Expected: []sql.Row{
			{int64(1), "first row"},
			{int64(2), "second row"},
			{int64(3), "third row"},
		},
	},
	{
		Query: "SELECT pk DIV 2, SUM(c3) FROM one_pk GROUP BY 1 ORDER BY 1",
		Expected: []sql.Row{
			{int64(0), float64(14)},
			{int64(1), float64(54)},
		},
	},
	{
		Query: "SELECT pk DIV 2, SUM(c3) as sum FROM one_pk GROUP BY 1 ORDER BY 1",
		Expected: []sql.Row{
			{int64(0), float64(14)},
			{int64(1), float64(54)},
		},
	},
	{
		Query: "SELECT pk DIV 2, SUM(c3) + sum(c3) as sum FROM one_pk GROUP BY 1 ORDER BY 1",
		Expected: []sql.Row{
			{int64(0), float64(28)},
			{int64(1), float64(108)},
		},
	},
	{
		Query: "SELECT pk DIV 2, SUM(c3) + min(c3) as sum_and_min FROM one_pk GROUP BY 1 ORDER BY 1",
		Expected: []sql.Row{
			{int64(0), float64(16)},
			{int64(1), float64(76)},
		},
		ExpectedColumns: sql.Schema{
			{
				Name: "pk DIV 2",
				Type: sql.Int64,
			},
			{
				Name: "sum_and_min",
				Type: sql.Float64,
			},
		},
	},
	{
		Query: "SELECT pk DIV 2, SUM(`c3`) +    min( c3 ) FROM one_pk GROUP BY 1 ORDER BY 1",
		Expected: []sql.Row{
			{int64(0), float64(16)},
			{int64(1), float64(76)},
		},
		ExpectedColumns: sql.Schema{
			{
				Name: "pk DIV 2",
				Type: sql.Int64,
			},
			{
				Name: "SUM(`c3`) +    min( c3 )",
				Type: sql.Float64,
			},
		},
	},
	{
		Query: "SELECT pk1, SUM(c1) FROM two_pk GROUP BY pk1 ORDER BY pk1;",
		Expected: []sql.Row{
			{0, 10.0},
			{1, 50.0},
		},
	},
	{
		Query:    "select max(pk),c2 from one_pk group by c1 order by 1",
		Expected: []sql.Row{{0, 1}, {1, 11}, {2, 21}, {3, 31}},
	},
	{
		Query:    "SELECT pk1, SUM(c1) FROM two_pk WHERE pk1 = 0",
		Expected: []sql.Row{{0, 10.0}},
	},
	{
		Query:    "SELECT i FROM mytable;",
		Expected: []sql.Row{{int64(1)}, {int64(2)}, {int64(3)}},
	},
	{
		Query:    "SELECT i AS x FROM mytable ORDER BY i DESC",
		Expected: []sql.Row{{3}, {2}, {1}},
	},
	{
		Query: "SELECT i AS s, mt.s FROM mytable mt ORDER BY i DESC",
		Expected: []sql.Row{
			{3, "third row"},
			{2, "second row"},
			{1, "first row"},
		},
		ExpectedColumns: sql.Schema{
			{
				Name: "s",
				Type: sql.Int64,
			},
			{
				Name: "s",
				Type: sql.MustCreateStringWithDefaults(sqltypes.VarChar, 20),
			},
		},
	},
	{
		Query: "SELECT i AS s, s FROM mytable mt ORDER BY i DESC",
		Expected: []sql.Row{
			{3, "third row"},
			{2, "second row"},
			{1, "first row"},
		},
	},
	{
		Query:    "SELECT i AS x FROM mytable ORDER BY x DESC",
		Expected: []sql.Row{{3}, {2}, {1}},
	},
	{
		Query:    "SELECT i FROM mytable AS mt;",
		Expected: []sql.Row{{int64(1)}, {int64(2)}, {int64(3)}},
	},
	{
		Query: "SELECT s,i FROM mytable;",
		Expected: []sql.Row{
			{"first row", int64(1)},
			{"second row", int64(2)},
			{"third row", int64(3)}},
	},
	{
		Query: "SELECT mytable.s,i FROM mytable;",
		Expected: []sql.Row{
			{"first row", int64(1)},
			{"second row", int64(2)},
			{"third row", int64(3)}},
	},
	{
		Query: "SELECT t.s,i FROM mytable AS t;",
		Expected: []sql.Row{
			{"first row", int64(1)},
			{"second row", int64(2)},
			{"third row", int64(3)}},
	},
	{
		Query: "SELECT s,i FROM (select i,s FROM mytable) mt;",
		Expected: []sql.Row{
			{"first row", int64(1)},
			{"second row", int64(2)},
			{"third row", int64(3)},
		},
	},
	{
		Query: "SELECT a,b FROM (select i,s FROM mytable) mt (a,b) order by 1;",
		Expected: []sql.Row{
			{1, "first row"},
			{2, "second row"},
			{3, "third row"},
		},
	},
	{
		Query: "SELECT a,b FROM (select i,s FROM mytable) mt (a,b) order by a desc;",
		Expected: []sql.Row{
			{3, "third row"},
			{2, "second row"},
			{1, "first row"},
		},
	},
	{
		Query: "SELECT a,b FROM (select i,s FROM mytable order by i desc) mt (a,b);",
		Expected: []sql.Row{
			{3, "third row"},
			{2, "second row"},
			{1, "first row"},
		},
		ExpectedColumns: sql.Schema{
			{
				Name: "a",
				Type: sql.Int64,
			},
			{
				Name: "b",
				Type: sql.MustCreateStringWithDefaults(sqltypes.VarChar, 20),
			},
		},
	},
	{
		Query: "SELECT a FROM (select i,s FROM mytable) mt (a,b) order by a desc;",
		Expected: []sql.Row{
			{3},
			{2},
			{1},
		},
	},
	{
		Query: `SELECT * FROM (values row(1+1,2+2), row(floor(1.5),concat("a","b"))) a order by 1`,
		Expected: []sql.Row{
			{1.0, "ab"},
			{2, 4},
		},
		ExpectedColumns: sql.Schema{
			{
				Name: "column_0",
				Type: sql.Int64,
			},
			{
				Name: "column_1",
				Type: sql.Int64,
			},
		},
	},
	{
		Query: `SELECT * FROM (values row(1+1,2+2), row(floor(1.5),concat("a","b"))) a (c,d) order by 1`,
		Expected: []sql.Row{
			{1.0, "ab"},
			{2, 4},
		},
		ExpectedColumns: sql.Schema{
			{
				Name: "c",
				Type: sql.Int64,
			},
			{
				Name: "d",
				Type: sql.Int64,
			},
		},
	},
	{
		Query: `SELECT column_0 FROM (values row(1+1,2+2), row(floor(1.5),concat("a","b"))) a order by 1`,
		Expected: []sql.Row{
			{1.0},
			{2},
		},
	},
	{
		Query: `SELECT column_0, sum(column_1) FROM 
			(values row(1,1), row(1,3), row(2,2), row(2,5), row(3,9)) a 
			group by 1 order by 1`,
		Expected: []sql.Row{
			{1, 4.0},
			{2, 7.0},
			{3, 9.0},
		},
	},
	{
		Query: `SELECT B, sum(C) FROM 
			(values row(1,1), row(1,3), row(2,2), row(2,5), row(3,9)) a (b,c) 
			group by 1 order by 1`,
		Expected: []sql.Row{
			{1, 4.0},
			{2, 7.0},
			{3, 9.0},
		},
	},
	{
		Query: `SELECT i, sum(i) FROM mytable group by 1 having avg(i) > 1 order by 1`,
		Expected: []sql.Row{
			{2, 2.0},
			{3, 3.0},
		},
	},
	{
		Query: `SELECT a.column_0, b.column_1 FROM (values row(1+1,2+2), row(floor(1.5),concat("a","b"))) a
			join (values row(2,4), row(1.0,"ab")) b on a.column_0 = b.column_0 and a.column_0 = b.column_0
			order by 1`,
		Expected: []sql.Row{
			{1.0, "ab"},
			{2, 4},
		},
	},
	{
		Query: `SELECT a.column_0, mt.s from (values row(1,"1"), row(2,"2"), row(4,"4")) a
			left join mytable mt on column_0 = mt.i
			order by 1`,
		Expected: []sql.Row{
			{1, "first row"},
			{2, "second row"},
			{4, nil},
		},
	},
	{
		Query: `SELECT * FROM (select * from mytable) a
			join (select * from mytable) b on a.i = b.i
			order by 1`,
		Expected: []sql.Row{
			{1, "first row", 1, "first row"},
			{2, "second row", 2, "second row"},
			{3, "third row", 3, "third row"},
		},
	},
	{
		Query: "WITH mt as (select i,s FROM mytable) SELECT s,i FROM mt;",
		Expected: []sql.Row{
			{"first row", int64(1)},
			{"second row", int64(2)},
			{"third row", int64(3)},
		},
	},
	{
		Query: "WITH mt as (select i,s FROM mytable) SELECT a.s,b.i FROM mt a join mt b on a.i = b.i order by 2;",
		Expected: []sql.Row{
			{"first row", int64(1)},
			{"second row", int64(2)},
			{"third row", int64(3)},
		},
	},
	{
		Query: `WITH mt1 as (select i,s FROM mytable), mt2 as (select i, s from mt1)
			SELECT mt1.i, concat(mt2.s, '!') FROM mt1 join mt2 on mt1.i = mt2.i + 1 order by 1;`,
		Expected: []sql.Row{
			{2, "first row!"},
			{3, "second row!"},
		},
	},
	{
		Query: `WITH mt1 as (select i,s FROM mytable order by i limit 2), mt2 as (select i, s from mt1)
			SELECT mt1.i, concat(mt2.s, '!') FROM mt1 join mt2 on mt1.i = mt2.i + 1 order by 1;`,
		Expected: []sql.Row{
			{2, "first row!"},
		},
	},
	{
		Query: `WITH mt1 as (select i,s FROM mytable), mt2 as (select i+1 as i, concat(s, '!') as s from mt1)
			SELECT mt1.i, mt2.s FROM mt1 join mt2 on mt1.i = mt2.i order by 1;`,
		Expected: []sql.Row{
			{2, "first row!"},
			{3, "second row!"},
		},
	},
	{
		Query: `WITH mt1 as (select i,s FROM mytable), mt2 as (select i+1 as i, concat(s, '!') as s from mytable)
			SELECT mt1.i, mt2.s FROM mt1 join mt2 on mt1.i = mt2.i order by 1;`,
		Expected: []sql.Row{
			{2, "first row!"},
			{3, "second row!"},
		},
	},
	{
		Query: `WITH mt1 as (select i,s FROM mytable), mt2 (i,s) as (select i+1, concat(s, '!') from mytable)
			SELECT mt1.i, mt2.s FROM mt1 join mt2 on mt1.i = mt2.i order by 1;`,
		Expected: []sql.Row{
			{2, "first row!"},
			{3, "second row!"},
		},
	},
	{
		Query: `WITH mt1 as (select i,s FROM mytable), mt2 as (select concat(s, '!') as s, i+1 as i from mytable)
			SELECT mt1.i, mt2.s FROM mt1 join mt2 on mt1.i = mt2.i order by 1;`,
		Expected: []sql.Row{
			{2, "first row!"},
			{3, "second row!"},
		},
	},
	{
		Query: "WITH mt (s,i) as (select i,s FROM mytable) SELECT s,i FROM mt;",
		Expected: []sql.Row{
			{1, "first row"},
			{2, "second row"},
			{3, "third row"},
		},
	},
	{
		Query: "WITH mt (s,i) as (select i+1, concat(s,'!') FROM mytable) SELECT s,i FROM mt order by 1",
		Expected: []sql.Row{
			{2, "first row!"},
			{3, "second row!"},
			{4, "third row!"},
		},
	},
	{
		Query: "WITH mt (s,i) as (select i+1 as x, concat(s,'!') as y FROM mytable) SELECT s,i FROM mt order by 1",
		Expected: []sql.Row{
			{2, "first row!"},
			{3, "second row!"},
			{4, "third row!"},
		},
	},
	{
		Query: "WITH mt (s,i) as (select i+1, concat(s,'!') FROM mytable order by 1 limit 1) SELECT s,i FROM mt order by 1",
		Expected: []sql.Row{
			{2, "first row!"},
		},
	},
	{
		Query: "WITH mt (s,i) as (select char_length(s), sum(i) FROM mytable group by 1) SELECT s,i FROM mt order by 1",
		Expected: []sql.Row{
			{9, 4.0},
			{10, 2.0},
		},
	},
	{
		Query: "WITH mt (s,i) as (select i, row_number() over (order by i desc) FROM mytable) SELECT s,i FROM mt order by 1",
		Expected: []sql.Row{
			{1, 3},
			{2, 2},
			{3, 1},
		},
	},
	{
		Query: `WITH mt1 as (select i,s FROM mytable)
			SELECT mtouter.i, (select s from mt1 where s = mtouter.s) FROM mt1 as mtouter where mtouter.i > 1 order by 1`,
		Expected: []sql.Row{
			{2, "second row"},
			{3, "third row"},
		},
	},
	{
<<<<<<< HEAD
		// TODO: ORDER BY should apply to the union. The parser is wrong.
		Query: `SELECT s2, i2, i FROM (SELECT * FROM mytable) mytable RIGHT JOIN (SELECT i2, s2 FROM othertable ORDER BY i2 ASC UNION ALL SELECT CAST(4 AS SIGNED) AS i2, "not found" AS s2 FROM DUAL) othertable ON i2 = i`,
		Expected: []sql.Row{
			{"third", 1, 1},
			{"second", 2, 2},
			{"first", 3, 3},
			{"not found", 4, nil},
		},
	},
	{
		Query: `SELECT "testing" AS s, (SELECT max(i) FROM (SELECT * FROM mytable) mytable RIGHT JOIN (SELECT i2, s2 FROM othertable ORDER BY i2 ASC UNION ALL SELECT CAST(4 AS SIGNED) AS i2, "not found" AS s2 FROM DUAL) othertable ON i2 = i) AS rj FROM DUAL`,
=======
		Query: `SELECT
			"testing" AS s,
			(SELECT max(i)
			 FROM (SELECT * FROM mytable) mytable
			 RIGHT JOIN
				(SELECT i2, s2 FROM othertable ORDER BY i2 ASC
				 UNION ALL
				 SELECT CAST(4 AS SIGNED) AS i2, "not found" AS s2 FROM DUAL) othertable
				ON i2 = i) AS rj
			FROM DUAL`,
>>>>>>> 3726d3ef
		Expected: []sql.Row{
			{"testing", 3},
		},
	},
	{
		Query: `SELECT
			"testing" AS s,
			(SELECT max(i2)
			 FROM (SELECT * FROM mytable) mytable
			 RIGHT JOIN
				(SELECT i2, s2 FROM othertable ORDER BY i2 ASC
				 UNION ALL
				 SELECT CAST(4 AS SIGNED) AS i2, "not found" AS s2 FROM DUAL) othertable
				ON i2 = i) AS rj
			FROM DUAL`,
		Expected: []sql.Row{
			{"testing", 4},
		},
	},
	{
		Query: `WITH mt1 as (select i,s FROM mytable)
			SELECT mtouter.i, (select s from mt1 where i = mtouter.i+1) FROM mt1 as mtouter where mtouter.i > 1 order by 1`,
		Expected: []sql.Row{
			{2, "third row"},
			{3, nil},
		},
	},
	{
		Query: `WITH mt1 as (select i,s FROM mytable)
			SELECT mtouter.i, 
				(with mt2 as (select i,s FROM mt1) select s from mt2 where i = mtouter.i+1) 
			FROM mt1 as mtouter where mtouter.i > 1 order by 1`,
		Expected: []sql.Row{
			{2, "third row"},
			{3, nil},
		},
	},
	{
		Query: `WITH common_table AS (SELECT cec.id, cec.strength FROM (SELECT 1 as id, 12 as strength) cec) SELECT strength FROM common_table cte`,
		Expected: []sql.Row{
			{12},
		},
	},
	{
		Query: `WITH common_table AS (SELECT cec.id id, cec.strength FROM (SELECT 1 as id, 12 as strength) cec) SELECT strength FROM common_table cte`,
		Expected: []sql.Row{
			{12},
		},
	},
	{
		Query: `WITH common_table AS (SELECT cec.id AS id, cec.strength FROM (SELECT 1 as id, 12 as strength) cec) SELECT strength FROM common_table cte`,
		Expected: []sql.Row{
			{12},
		},
	},
	{
		Query: "WITH mt as (select i,s FROM mytable) SELECT s,i FROM mt UNION SELECT s, i FROM mt;",
		Expected: []sql.Row{
			{"first row", int64(1)},
			{"second row", int64(2)},
			{"third row", int64(3)},
		},
	},
	{
		Query: "WITH mt as (select i,s FROM mytable) SELECT s,i FROM mt UNION SELECT s, i FROM mt UNION SELECT s, i FROM mt;",
		Expected: []sql.Row{
			{"first row", int64(1)},
			{"second row", int64(2)},
			{"third row", int64(3)},
		},
	},
	{
		Query: "WITH mt as (select i,s FROM mytable) SELECT s,i FROM mt UNION ALL SELECT s, i FROM mt;",
		Expected: []sql.Row{
			{"first row", int64(1)},
			{"second row", int64(2)},
			{"third row", int64(3)},
			{"first row", int64(1)},
			{"second row", int64(2)},
			{"third row", int64(3)},
		},
	},
	{
		Query: "WITH mt as (select i,s FROM mytable) SELECT s,i FROM mt UNION ALL SELECT s, i FROM mt UNION ALL SELECT s, i FROM mt;",
		Expected: []sql.Row{
			{"first row", int64(1)},
			{"second row", int64(2)},
			{"third row", int64(3)},
			{"first row", int64(1)},
			{"second row", int64(2)},
			{"third row", int64(3)},
			{"first row", int64(1)},
			{"second row", int64(2)},
			{"third row", int64(3)},
		},
	},
	{
		Query: "SELECT s, (select i from mytable mt where sub.i = mt.i) as subi FROM (select i,s,'hello' FROM mytable where s = 'first row') as sub;",
		Expected: []sql.Row{
			{"first row", int64(1)},
		},
	},
	{
		Query: "SELECT (select s from mytable mt where sub.i = mt.i) as subi FROM (select i,s,'hello' FROM mytable where i = 1) as sub;",
		Expected: []sql.Row{
			{"first row"},
		},
	},
	{
		Query: "SELECT (select s from mytable mt where sub.i = mt.i) as subi FROM (select s,i,'hello' FROM mytable where i = 1) as sub;",
		Expected: []sql.Row{
			{"first row"},
		},
	},
	{
		Query: "SELECT s, (select i from mytable mt where sub.i = mt.i) as subi FROM (select 'hello',i,s FROM mytable where s = 'first row') as sub;",
		Expected: []sql.Row{
			{"first row", int64(1)},
		},
	},
	{
		Query: "SELECT (select s from mytable mt where sub.i = mt.i) as subi FROM (select 'hello',i,s FROM mytable where i = 1) as sub;",
		Expected: []sql.Row{
			{"first row"},
		},
	},
	{
		Query: "SELECT mytable.s FROM mytable WHERE mytable.i IN (SELECT othertable.i2 FROM othertable) ORDER BY mytable.i ASC",
		Expected: []sql.Row{
			{"first row"},
			{"second row"},
			{"third row"},
		},
	},
	{
		Query: "SELECT mytable.s FROM mytable WHERE mytable.i = (SELECT othertable.i2 FROM othertable WHERE othertable.s2 = 'second')",
		Expected: []sql.Row{
			{"second row"},
		},
	},
	{
		Query: "SELECT mytable.s FROM mytable WHERE mytable.i IN (SELECT othertable.i2 FROM othertable WHERE CONCAT(othertable.s2, ' row') = mytable.s)",
		Expected: []sql.Row{
			{"second row"},
		},
	},
	{
		Query: "SELECT mytable.i, selfjoined.s FROM mytable LEFT JOIN (SELECT * FROM mytable) selfjoined ON mytable.i = selfjoined.i",
		Expected: []sql.Row{
			{1, "first row"},
			{2, "second row"},
			{3, "third row"},
		},
	},
	{
		Query: "SELECT s,i FROM MyTable ORDER BY 2",
		Expected: []sql.Row{
			{"first row", int64(1)},
			{"second row", int64(2)},
			{"third row", int64(3)}},
	},
	{
		Query: "SELECT S,I FROM MyTable ORDER BY 2",
		Expected: []sql.Row{
			{"first row", int64(1)},
			{"second row", int64(2)},
			{"third row", int64(3)}},
	},
	{
		Query: "SELECT mt.s,mt.i FROM MyTable MT ORDER BY 2;",
		Expected: []sql.Row{
			{"first row", int64(1)},
			{"second row", int64(2)},
			{"third row", int64(3)}},
	},
	{
		Query: "SELECT mT.S,Mt.I FROM MyTable MT ORDER BY 2;",
		Expected: []sql.Row{
			{"first row", int64(1)},
			{"second row", int64(2)},
			{"third row", int64(3)}},
	},
	{
		Query: "SELECT mt.* FROM MyTable MT ORDER BY mT.I;",
		Expected: []sql.Row{
			{int64(1), "first row"},
			{int64(2), "second row"},
			{int64(3), "third row"}},
	},
	{
		Query: "SELECT MyTABLE.s,myTable.i FROM MyTable ORDER BY 2;",
		Expected: []sql.Row{
			{"first row", int64(1)},
			{"second row", int64(2)},
			{"third row", int64(3)}},
	},
	{
		Query: `SELECT "Hello!", CONcat(s, "!") FROM MyTable`,
		Expected: []sql.Row{
			{"Hello!", "first row!"},
			{"Hello!", "second row!"},
			{"Hello!", "third row!"},
		},
		ExpectedColumns: sql.Schema{
			{
				Name: "Hello!",
				Type: sql.LongText,
			},
			{
				Name: "CONcat(s, \"!\")",
				Type: sql.LongText,
			},
		},
	},
	{
		Query: `SELECT "1" + '1'`,
		Expected: []sql.Row{
			{2.0},
		},
		ExpectedColumns: sql.Schema{
			{
				Name: `"1" + '1'`,
				Type: sql.Float64,
			},
		},
	},
	{
		Query: "SELECT myTable.* FROM MYTABLE ORDER BY myTable.i;",
		Expected: []sql.Row{
			{int64(1), "first row"},
			{int64(2), "second row"},
			{int64(3), "third row"}},
	},
	{
		Query: "SELECT MyTABLE.S,myTable.I FROM MyTable ORDER BY mytable.i;",
		Expected: []sql.Row{
			{"first row", int64(1)},
			{"second row", int64(2)},
			{"third row", int64(3)}},
	},
	{
		Query: "SELECT MyTABLE.S as S, myTable.I as I FROM MyTable ORDER BY mytable.i;",
		Expected: []sql.Row{
			{"first row", int64(1)},
			{"second row", int64(2)},
			{"third row", int64(3)}},
	},
	{
		Query: "SELECT i, 1 AS foo, 2 AS bar FROM MyTable WHERE bar = 2 ORDER BY foo, i;",
		Expected: []sql.Row{
			{1, 1, 2},
			{2, 1, 2},
			{3, 1, 2}},
	},
	{
		Query: "SELECT i, 1 AS foo, 2 AS bar FROM (SELECT i FROM mYtABLE WHERE i = 2) AS a ORDER BY foo, i",
		Expected: []sql.Row{
			{2, 1, 2}},
	},
	{
		Query: "SELECT i, 1 AS foo, 2 AS bar FROM (SELECT i FROM mYtABLE WHERE i = ?) AS a ORDER BY foo, i",
		Expected: []sql.Row{
			{2, 1, 2}},
		Bindings: map[string]sql.Expression{
			"v1": expression.NewLiteral(int64(2), sql.Int64),
		},
	},
	{
		Query: "SELECT i, 1 AS foo, 2 AS bar FROM (SELECT i FROM mYtABLE WHERE i = :var) AS a WHERE bar = :var ORDER BY foo, i",
		Expected: []sql.Row{
			{2, 1, 2}},
		Bindings: map[string]sql.Expression{
			"var": expression.NewLiteral(int64(2), sql.Int64),
		},
	},
	{
		Query:    "SELECT i, 1 AS foo, 2 AS bar FROM MyTable WHERE bar = 1 ORDER BY foo, i;",
		Expected: []sql.Row{},
	},
	{
		Query:    "SELECT i, 1 AS foo, 2 AS bar FROM MyTable WHERE bar = ? ORDER BY foo, i;",
		Expected: []sql.Row{},
		Bindings: map[string]sql.Expression{
			"v1": expression.NewLiteral(int64(1), sql.Int64),
		},
	},
	{
		Query:    "SELECT i, 1 AS foo, 2 AS bar FROM MyTable WHERE bar = :bar AND foo = :foo ORDER BY foo, i;",
		Expected: []sql.Row{},
		Bindings: map[string]sql.Expression{
			"bar": expression.NewLiteral(int64(1), sql.Int64),
			"foo": expression.NewLiteral(int64(1), sql.Int64),
		},
	},
	{
		Query: "SELECT :foo * 2",
		Expected: []sql.Row{
			{2},
		},
		Bindings: map[string]sql.Expression{
			"foo": expression.NewLiteral(int64(1), sql.Int64),
		},
	},
	{
		Query: "SELECT i from mytable where i in (:foo, :bar) order by 1",
		Expected: []sql.Row{
			{1},
			{2},
		},
		Bindings: map[string]sql.Expression{
			"foo": expression.NewLiteral(int64(1), sql.Int64),
			"bar": expression.NewLiteral(int64(2), sql.Int64),
		},
	},
	{
		Query: "SELECT i from mytable where i = :foo * 2",
		Expected: []sql.Row{
			{2},
		},
		Bindings: map[string]sql.Expression{
			"foo": expression.NewLiteral(int64(1), sql.Int64),
		},
	},
	{
		Query: "SELECT i from mytable where 4 = :foo * 2 order by 1",
		Expected: []sql.Row{
			{1},
			{2},
			{3},
		},
		Bindings: map[string]sql.Expression{
			"foo": expression.NewLiteral(int64(2), sql.Int64),
		},
	},
	{
		Query:    "SELECT timestamp FROM reservedWordsTable;",
		Expected: []sql.Row{{"1"}},
	},
	{
		Query:    "SELECT RW.TIMESTAMP FROM reservedWordsTable rw;",
		Expected: []sql.Row{{"1"}},
	},
	{
		Query:    "SELECT `AND`, RW.`Or`, `SEleCT` FROM reservedWordsTable rw;",
		Expected: []sql.Row{{"1.1", "aaa", "create"}},
	},
	{
		Query:    "SELECT reservedWordsTable.AND, reservedWordsTABLE.Or, reservedwordstable.SEleCT FROM reservedWordsTable;",
		Expected: []sql.Row{{"1.1", "aaa", "create"}},
	},
	{
		Query:    "SELECT i + 1 FROM mytable;",
		Expected: []sql.Row{{int64(2)}, {int64(3)}, {int64(4)}},
	},
	{
		Query:    "SELECT i div 2 FROM mytable order by 1;",
		Expected: []sql.Row{{int64(0)}, {int64(1)}, {int64(1)}},
	},
	{
		Query:    "SELECT i DIV 2 FROM mytable order by 1;",
		Expected: []sql.Row{{int64(0)}, {int64(1)}, {int64(1)}},
	},
	{
		Query:    "SELECT -i FROM mytable;",
		Expected: []sql.Row{{int64(-1)}, {int64(-2)}, {int64(-3)}},
	},
	{
		Query:    "SELECT +i FROM mytable;",
		Expected: []sql.Row{{int64(1)}, {int64(2)}, {int64(3)}},
	},
	{
		Query:    "SELECT + - i FROM mytable;",
		Expected: []sql.Row{{int64(-1)}, {int64(-2)}, {int64(-3)}},
	},
	{
		Query:    "SELECT i FROM mytable WHERE -i = -2;",
		Expected: []sql.Row{{int64(2)}},
	},
	{
		Query:    "SELECT i FROM mytable WHERE -i <=> -2;",
		Expected: []sql.Row{{int64(2)}},
	},
	{
		Query:    "SELECT i FROM mytable WHERE i = 2;",
		Expected: []sql.Row{{int64(2)}},
	},
	{
		Query:    "SELECT i FROM mytable WHERE 2 = i;",
		Expected: []sql.Row{{int64(2)}},
	},
	{
		Query:    "SELECT i FROM mytable WHERE 2 <=> i;",
		Expected: []sql.Row{{int64(2)}},
	},
	{
		Query:    "SELECT i FROM mytable WHERE i > 2;",
		Expected: []sql.Row{{int64(3)}},
	},
	{
		Query:    "SELECT i FROM mytable WHERE 2 < i;",
		Expected: []sql.Row{{int64(3)}},
	},
	{
		Query:    "SELECT i FROM mytable WHERE i < 2;",
		Expected: []sql.Row{{int64(1)}},
	},
	{
		Query:    "SELECT i FROM mytable WHERE 2 > i;",
		Expected: []sql.Row{{int64(1)}},
	},
	{
		Query:    "SELECT i FROM mytable WHERE i <> 2;",
		Expected: []sql.Row{{int64(1)}, {int64(3)}},
	},
	{
		Query:    "SELECT NULL IN (SELECT i FROM emptytable)",
		Expected: []sql.Row{{false}},
	},
	{
		Query:    "SELECT NULL NOT IN (SELECT i FROM emptytable)",
		Expected: []sql.Row{{true}},
	},
	{
		Query:    "SELECT NULL IN (SELECT i FROM mytable)",
		Expected: []sql.Row{{nil}},
	},
	{
		Query:    "SELECT NULL NOT IN (SELECT i FROM mytable)",
		Expected: []sql.Row{{nil}},
	},
	{
		Query:    "SELECT NULL IN (SELECT i2 FROM niltable)",
		Expected: []sql.Row{{nil}},
	},
	{
		Query:    "SELECT NULL NOT IN (SELECT i2 FROM niltable)",
		Expected: []sql.Row{{nil}},
	},
	{
		Query:    "SELECT 2 IN (SELECT i2 FROM niltable)",
		Expected: []sql.Row{{true}},
	},
	{
		Query:    "SELECT 2 NOT IN (SELECT i2 FROM niltable)",
		Expected: []sql.Row{{false}},
	},
	{
		Query:    "SELECT 100 IN (SELECT i2 FROM niltable)",
		Expected: []sql.Row{{nil}},
	},
	{
		Query:    "SELECT 100 NOT IN (SELECT i2 FROM niltable)",
		Expected: []sql.Row{{nil}},
	},
	{
		Query:    "SELECT 1 IN (2,3,4,null)",
		Expected: []sql.Row{{nil}},
	},
	{
		Query:    "SELECT 1 IN (2,3,4,null,1)",
		Expected: []sql.Row{{true}},
	},
	{
		Query:    "SELECT 1 IN (1,2,3)",
		Expected: []sql.Row{{true}},
	},
	{
		Query:    "SELECT 1 IN (2,3,4)",
		Expected: []sql.Row{{false}},
	},
	{
		Query:    "SELECT NULL IN (2,3,4)",
		Expected: []sql.Row{{nil}},
	},
	{
		Query:    "SELECT NULL IN (2,3,4,null)",
		Expected: []sql.Row{{nil}},
	},
	{
		Query:    `SELECT 'a' IN ('b','c',null,'d')`,
		Expected: []sql.Row{{nil}},
	},
	{
		Query:    `SELECT 'a' IN ('a','b','c','d')`,
		Expected: []sql.Row{{true}},
	},
	{
		Query:    `SELECT 'a' IN ('b','c','d')`,
		Expected: []sql.Row{{false}},
	},
	{
		Query:    "SELECT 1 NOT IN (2,3,4,null)",
		Expected: []sql.Row{{nil}},
	},
	{
		Query:    "SELECT 1 NOT IN (2,3,4,null,1)",
		Expected: []sql.Row{{false}},
	},
	{
		Query:    "SELECT 1 NOT IN (1,2,3)",
		Expected: []sql.Row{{false}},
	},
	{
		Query:    "SELECT 1 NOT IN (2,3,4)",
		Expected: []sql.Row{{true}},
	},
	{
		Query:    "SELECT NULL NOT IN (2,3,4)",
		Expected: []sql.Row{{nil}},
	},
	{
		Query:    "SELECT NULL NOT IN (2,3,4,null)",
		Expected: []sql.Row{{nil}},
	},
	{
		Query:    `SELECT 'a' NOT IN ('b','c',null,'d')`,
		Expected: []sql.Row{{nil}},
		ExpectedColumns: sql.Schema{
			{
				Name: "'a' NOT IN ('b','c',null,'d')",
				Type: sql.Boolean,
			},
		},
	},
	{
		Query:    `SELECT 'a' NOT IN ('a','b','c','d')`,
		Expected: []sql.Row{{false}},
	},
	{
		Query:    `SELECT 'a' NOT IN ('b','c','d')`,
		Expected: []sql.Row{{true}},
	},
	{
		Query:    "SELECT i FROM mytable WHERE i IN (1, 3)",
		Expected: []sql.Row{{int64(1)}, {int64(3)}},
	},
	{
		Query:    "SELECT i FROM mytable WHERE i = 1 OR i = 3",
		Expected: []sql.Row{{int64(1)}, {int64(3)}},
	},
	{
		Query:    "SELECT * FROM mytable WHERE i = 1 AND i = 2",
		Expected: nil,
	},
	{
		Query:    "SELECT i FROM mytable WHERE i >= 2 ORDER BY 1",
		Expected: []sql.Row{{int64(2)}, {int64(3)}},
	},
	{
		Query:    "SELECT i FROM mytable WHERE 2 <= i ORDER BY 1",
		Expected: []sql.Row{{int64(2)}, {int64(3)}},
	},
	{
		Query:    "SELECT i FROM mytable WHERE i <= 2 ORDER BY 1",
		Expected: []sql.Row{{int64(1)}, {int64(2)}},
	},
	{
		Query:    "SELECT i FROM mytable WHERE 2 >= i ORDER BY 1",
		Expected: []sql.Row{{int64(1)}, {int64(2)}},
	},
	{
		Query:    "SELECT i FROM mytable WHERE i > 2",
		Expected: []sql.Row{{int64(3)}},
	},
	{
		Query:    "SELECT i FROM mytable WHERE i+1 > 3",
		Expected: []sql.Row{{int64(3)}},
	},
	{
		Query:    "SELECT i FROM mytable WHERE i < 2",
		Expected: []sql.Row{{int64(1)}},
	},
	{
		Query:    "SELECT i FROM mytable WHERE i >= 2 OR i = 1 ORDER BY 1",
		Expected: []sql.Row{{int64(1)}, {int64(2)}, {int64(3)}},
	},
	{
		Query:    "SELECT f32 FROM floattable WHERE f64 = 2.0;",
		Expected: []sql.Row{{float32(2.0)}},
	},
	{
		Query:    "SELECT f32 FROM floattable WHERE f64 < 2.0;",
		Expected: []sql.Row{{float32(-1.0)}, {float32(-1.5)}, {float32(1.0)}, {float32(1.5)}},
	},
	{
		Query:    "SELECT f32 FROM floattable WHERE f64 > 2.0;",
		Expected: []sql.Row{{float32(2.5)}},
	},
	{
		Query:    "SELECT f32 FROM floattable WHERE f64 <> 2.0;",
		Expected: []sql.Row{{float32(-1.0)}, {float32(-1.5)}, {float32(1.0)}, {float32(1.5)}, {float32(2.5)}},
	},
	{
		Query:    "SELECT f64 FROM floattable WHERE f32 = 2.0;",
		Expected: []sql.Row{{float64(2.0)}},
	},
	{
		Query:    "SELECT f64 FROM floattable WHERE f32 = -1.5;",
		Expected: []sql.Row{{float64(-1.5)}},
	},
	{
		Query:    "SELECT f64 FROM floattable WHERE -f32 = -2.0;",
		Expected: []sql.Row{{float64(2.0)}},
	},
	{
		Query:    "SELECT f64 FROM floattable WHERE f32 < 2.0;",
		Expected: []sql.Row{{float64(-1.0)}, {float64(-1.5)}, {float64(1.0)}, {float64(1.5)}},
	},
	{
		Query:    "SELECT f64 FROM floattable WHERE f32 > 2.0;",
		Expected: []sql.Row{{float64(2.5)}},
	},
	{
		Query:    "SELECT f64 FROM floattable WHERE f32 <> 2.0;",
		Expected: []sql.Row{{float64(-1.0)}, {float64(-1.5)}, {float64(1.0)}, {float64(1.5)}, {float64(2.5)}},
	},
	{
		Query:    "SELECT f32 FROM floattable ORDER BY f64;",
		Expected: []sql.Row{{float32(-1.5)}, {float32(-1.0)}, {float32(1.0)}, {float32(1.5)}, {float32(2.0)}, {float32(2.5)}},
	},
	{
		Query:    "SELECT i FROM mytable ORDER BY i DESC;",
		Expected: []sql.Row{{int64(3)}, {int64(2)}, {int64(1)}},
	},
	{
		Query:    "SELECT i FROM mytable WHERE 'hello';",
		Expected: nil,
	},
	{
		Query:    "SELECT i FROM mytable WHERE NOT 'hello';",
		Expected: []sql.Row{{int64(1)}, {int64(2)}, {int64(3)}},
	},
	{
		Query:    "SELECT i FROM mytable WHERE s = 'first row' ORDER BY i DESC;",
		Expected: []sql.Row{{int64(1)}},
	},
	{
		Query:    "SELECT * FROM mytable WHERE i = 2 AND s = 'third row'",
		Expected: nil,
	},
	{
		Query:    "SELECT i FROM mytable WHERE s = 'first row' ORDER BY i DESC LIMIT 1;",
		Expected: []sql.Row{{int64(1)}},
	},
	{
		Query:    "SELECT i FROM mytable ORDER BY i LIMIT 1 OFFSET 1;",
		Expected: []sql.Row{{int64(2)}},
	},
	{
		Query:    "SELECT i FROM mytable WHERE i NOT IN (SELECT i FROM (SELECT * FROM (SELECT i as i, s as s FROM mytable) f) s)",
		Expected: []sql.Row{},
	},
	{
		Query:    "SELECT i FROM (SELECT 1 AS i FROM DUAL UNION SELECT 2 AS i FROM DUAL) some_is WHERE i NOT IN (SELECT i FROM (SELECT 1 as i FROM DUAL) different_is);",
		Expected: []sql.Row{{int64(2)}},
	},
	{
		Query:    "SELECT i FROM mytable ORDER BY i LIMIT 1,1;",
		Expected: []sql.Row{{int64(2)}},
	},
	{
		Query:    "SELECT i FROM mytable ORDER BY i LIMIT 3,1;",
		Expected: nil,
	},
	{
		Query:    "SELECT i FROM mytable ORDER BY i LIMIT 2,100;",
		Expected: []sql.Row{{int64(3)}},
	},
	{
		Query:    "SELECT i FROM niltable WHERE b IS NULL",
		Expected: []sql.Row{{int64(1)}, {int64(4)}},
	},
	{
		Query:    "SELECT i FROM niltable WHERE b <=> NULL",
		Expected: []sql.Row{{int64(1)}, {int64(4)}},
	},
	{
		Query:    "SELECT i FROM niltable WHERE NULL <=> b",
		Expected: []sql.Row{{int64(1)}, {int64(4)}},
	},
	{
		Query: "SELECT i FROM niltable WHERE b IS NOT NULL",
		Expected: []sql.Row{
			{int64(2)}, {int64(3)},
			{int64(5)}, {int64(6)},
		},
	},
	{
		Query: "SELECT i FROM niltable WHERE b",
		Expected: []sql.Row{
			{int64(2)},
			{int64(5)},
		},
	},
	{
		Query: "SELECT i FROM niltable WHERE NOT b",
		Expected: []sql.Row{
			{int64(3)},
			{int64(6)},
		},
	},
	{
		Query:    "SELECT i FROM niltable WHERE b IS TRUE",
		Expected: []sql.Row{{int64(2)}, {int64(5)}},
	},
	{
		Query: "SELECT i FROM niltable WHERE b IS NOT TRUE",
		Expected: []sql.Row{
			{int64(1)}, {int64(3)},
			{int64(4)}, {int64(6)},
		},
	},
	{
		Query:    "SELECT f FROM niltable WHERE b IS FALSE",
		Expected: []sql.Row{{nil}, {6.0}},
	},
	{
		Query:    "SELECT i FROM niltable WHERE f < 5",
		Expected: []sql.Row{{int64(4)}},
	},
	{
		Query:    "SELECT i FROM niltable WHERE f > 5",
		Expected: []sql.Row{{int64(6)}},
	},
	{
		Query:    "SELECT i FROM niltable WHERE b IS NOT FALSE",
		Expected: []sql.Row{{int64(1)}, {int64(2)}, {int64(4)}, {int64(5)}},
	},
	{
		Query:    "SELECT i FROM niltable WHERE i2 IS NULL ORDER BY 1",
		Expected: []sql.Row{{int64(1)}, {int64(3)}, {int64(5)}},
	},
	{
		Query:    "SELECT i FROM niltable WHERE i2 IS NOT NULL ORDER BY 1",
		Expected: []sql.Row{{int64(2)}, {int64(4)}, {int64(6)}},
	},
	{
		Query:    "SELECT COUNT(*) FROM mytable;",
		Expected: []sql.Row{{int64(3)}},
	},
	{
		Query:    "SELECT COUNT(*) FROM mytable LIMIT 1;",
		Expected: []sql.Row{{int64(3)}},
	},
	{
		Query:    "SELECT COUNT(*) AS c FROM mytable;",
		Expected: []sql.Row{{int64(3)}},
	},
	{
		Query:    "SELECT substring(s, 2, 3) FROM mytable",
		Expected: []sql.Row{{"irs"}, {"eco"}, {"hir"}},
	},
	{
		Query:    `SELECT substring("foo", 2, 2)`,
		Expected: []sql.Row{{"oo"}},
	},
	{
		Query: `SELECT SUBSTRING_INDEX('a.b.c.d.e.f', '.', 2)`,
		Expected: []sql.Row{
			{"a.b"},
		},
	},
	{
		Query: `SELECT SUBSTRING_INDEX('a.b.c.d.e.f', '.', -2)`,
		Expected: []sql.Row{
			{"e.f"},
		},
	},
	{
		Query: `SELECT SUBSTRING_INDEX(SUBSTRING_INDEX('source{d}', '{d}', 1), 'r', -1)`,
		Expected: []sql.Row{
			{"ce"},
		},
	},
	{
		Query:    `SELECT SUBSTRING_INDEX(mytable.s, "d", 1) AS s FROM mytable INNER JOIN othertable ON (SUBSTRING_INDEX(mytable.s, "d", 1) = SUBSTRING_INDEX(othertable.s2, "d", 1)) GROUP BY 1 HAVING s = 'secon'`,
		Expected: []sql.Row{{"secon"}},
	},
	{
		Query:    "SELECT YEAR('2007-12-11') FROM mytable",
		Expected: []sql.Row{{int32(2007)}, {int32(2007)}, {int32(2007)}},
	},
	{
		Query:    "SELECT MONTH('2007-12-11') FROM mytable",
		Expected: []sql.Row{{int32(12)}, {int32(12)}, {int32(12)}},
	},
	{
		Query:    "SELECT DAY('2007-12-11') FROM mytable",
		Expected: []sql.Row{{int32(11)}, {int32(11)}, {int32(11)}},
	},
	{
		Query:    "SELECT HOUR('2007-12-11 20:21:22') FROM mytable",
		Expected: []sql.Row{{int32(20)}, {int32(20)}, {int32(20)}},
	},
	{
		Query:    "SELECT MINUTE('2007-12-11 20:21:22') FROM mytable",
		Expected: []sql.Row{{int32(21)}, {int32(21)}, {int32(21)}},
	},
	{
		Query:    "SELECT SECOND('2007-12-11 20:21:22') FROM mytable",
		Expected: []sql.Row{{int32(22)}, {int32(22)}, {int32(22)}},
	},
	{
		Query:    "SELECT DAYOFYEAR('2007-12-11 20:21:22') FROM mytable",
		Expected: []sql.Row{{int32(345)}, {int32(345)}, {int32(345)}},
	},
	{
		Query:    "SELECT SECOND('2007-12-11T20:21:22Z') FROM mytable",
		Expected: []sql.Row{{int32(22)}, {int32(22)}, {int32(22)}},
	},
	{
		Query:    "SELECT DAYOFYEAR('2007-12-11') FROM mytable",
		Expected: []sql.Row{{int32(345)}, {int32(345)}, {int32(345)}},
	},
	{
		Query:    "SELECT DAYOFYEAR('20071211') FROM mytable",
		Expected: []sql.Row{{int32(345)}, {int32(345)}, {int32(345)}},
	},
	{
		Query:    "SELECT YEARWEEK('0000-01-01')",
		Expected: []sql.Row{{int32(1)}},
	},
	{
		Query:    "SELECT YEARWEEK('9999-12-31')",
		Expected: []sql.Row{{int32(999952)}},
	},
	{
		Query:    "SELECT YEARWEEK('2008-02-20', 1)",
		Expected: []sql.Row{{int32(200808)}},
	},
	{
		Query:    "SELECT YEARWEEK('1987-01-01')",
		Expected: []sql.Row{{int32(198652)}},
	},
	{
		Query:    "SELECT YEARWEEK('1987-01-01', 20), YEARWEEK('1987-01-01', 1), YEARWEEK('1987-01-01', 2), YEARWEEK('1987-01-01', 3), YEARWEEK('1987-01-01', 4), YEARWEEK('1987-01-01', 5), YEARWEEK('1987-01-01', 6), YEARWEEK('1987-01-01', 7)",
		Expected: []sql.Row{{int32(198653), int32(198701), int32(198652), int32(198701), int32(198653), int32(198652), int32(198653), int32(198652)}},
	},
	{
		Query:    "SELECT i FROM mytable WHERE i BETWEEN 1 AND 2",
		Expected: []sql.Row{{int64(1)}, {int64(2)}},
	},
	{
		Query:    "SELECT i FROM mytable WHERE i NOT BETWEEN 1 AND 2",
		Expected: []sql.Row{{int64(3)}},
	},
	{
		Query:    "SELECT id FROM typestable WHERE ti > '2019-12-31'",
		Expected: []sql.Row{{int64(1)}},
	},
	{
		Query:    "SELECT id FROM typestable WHERE da > '2019-12-31'",
		Expected: []sql.Row{{int64(1)}},
	},
	{
		Query:    "SELECT id FROM typestable WHERE ti < '2019-12-31'",
		Expected: nil,
	},
	{
		Query:    "SELECT id FROM typestable WHERE da < '2019-12-31'",
		Expected: nil,
	},
	{
		Query:    "SELECT id FROM typestable WHERE ti > date_add('2019-12-30', INTERVAL 1 day)",
		Expected: []sql.Row{{int64(1)}},
	},
	{
		Query:    "SELECT id FROM typestable WHERE da > date_add('2019-12-30', INTERVAL 1 DAY)",
		Expected: nil,
	},
	{
		Query:    "SELECT id FROM typestable WHERE da >= date_add('2019-12-30', INTERVAL 1 DAY)",
		Expected: []sql.Row{{int64(1)}},
	},
	{
		Query:    "SELECT id FROM typestable WHERE ti < date_add('2019-12-30', INTERVAL 1 DAY)",
		Expected: nil,
	},
	{
		Query:    "SELECT id FROM typestable WHERE da < date_add('2019-12-30', INTERVAL 1 DAY)",
		Expected: nil,
	},
	{
		Query:    "SELECT id FROM typestable WHERE ti > date_sub('2020-01-01', INTERVAL 1 DAY)",
		Expected: []sql.Row{{int64(1)}},
	},
	{
		Query:    "SELECT id FROM typestable WHERE da > date_sub('2020-01-01', INTERVAL 1 DAY)",
		Expected: nil,
	},
	{
		Query:    "SELECT id FROM typestable WHERE da >= date_sub('2020-01-01', INTERVAL 1 DAY)",
		Expected: []sql.Row{{int64(1)}},
	},
	{
		Query:    "SELECT id FROM typestable WHERE ti < date_sub('2020-01-01', INTERVAL 1 DAY)",
		Expected: nil,
	},
	{
		Query:    "SELECT id FROM typestable WHERE da < date_sub('2020-01-01', INTERVAL 1 DAY)",
		Expected: nil,
	},
	{
		Query: "SELECT i,v from stringandtable WHERE i",
		Expected: []sql.Row{
			{int64(1), "1"},
			{int64(2), ""},
			{int64(3), "true"},
			{int64(4), "false"},
			{int64(5), nil},
		},
	},
	{
		Query: "SELECT i,v from stringandtable WHERE i AND i",
		Expected: []sql.Row{
			{int64(1), "1"},
			{int64(2), ""},
			{int64(3), "true"},
			{int64(4), "false"},
			{int64(5), nil},
		},
	},
	{
		Query: "SELECT i,v from stringandtable WHERE i OR i",
		Expected: []sql.Row{
			{int64(1), "1"},
			{int64(2), ""},
			{int64(3), "true"},
			{int64(4), "false"},
			{int64(5), nil},
		},
	},
	{
		Query:    "SELECT i,v from stringandtable WHERE NOT i",
		Expected: []sql.Row{{int64(0), "0"}},
	},
	{
		Query:    "SELECT i,v from stringandtable WHERE NOT i AND NOT i",
		Expected: []sql.Row{{int64(0), "0"}},
	},
	{
		Query:    "SELECT i,v from stringandtable WHERE NOT i OR NOT i",
		Expected: []sql.Row{{int64(0), "0"}},
	},
	{
		Query: "SELECT i,v from stringandtable WHERE i OR NOT i",
		Expected: []sql.Row{
			{int64(0), "0"},
			{int64(1), "1"},
			{int64(2), ""},
			{int64(3), "true"},
			{int64(4), "false"},
			{int64(5), nil},
		},
	},
	{
		Query:    "SELECT i,v from stringandtable WHERE v",
		Expected: []sql.Row{{int64(1), "1"}, {nil, "2"}},
	},
	{
		Query:    "SELECT i,v from stringandtable WHERE v AND v",
		Expected: []sql.Row{{int64(1), "1"}, {nil, "2"}},
	},
	{
		Query:    "SELECT i,v from stringandtable WHERE v OR v",
		Expected: []sql.Row{{int64(1), "1"}, {nil, "2"}},
	},
	{
		Query: "SELECT i,v from stringandtable WHERE NOT v",
		Expected: []sql.Row{
			{int64(0), "0"},
			{int64(2), ""},
			{int64(3), "true"},
			{int64(4), "false"},
		},
	},
	{
		Query: "SELECT i,v from stringandtable WHERE NOT v AND NOT v",
		Expected: []sql.Row{
			{int64(0), "0"},
			{int64(2), ""},
			{int64(3), "true"},
			{int64(4), "false"},
		},
	},
	{
		Query: "SELECT i,v from stringandtable WHERE NOT v OR NOT v",
		Expected: []sql.Row{
			{int64(0), "0"},
			{int64(2), ""},
			{int64(3), "true"},
			{int64(4), "false"},
		},
	},
	{
		Query: "SELECT i,v from stringandtable WHERE v OR NOT v",
		Expected: []sql.Row{
			{int64(0), "0"},
			{int64(1), "1"},
			{int64(2), ""},
			{int64(3), "true"},
			{int64(4), "false"},
			{nil, "2"},
		},
	},
	{
		Query: "SELECT substring(mytable.s, 1, 5) AS s FROM mytable INNER JOIN othertable ON (substring(mytable.s, 1, 5) = SUBSTRING(othertable.s2, 1, 5)) GROUP BY 1",
		Expected: []sql.Row{
			{"third"},
			{"secon"},
			{"first"},
		},
	},
	{
		Query: "SELECT t1.i FROM mytable t1 JOIN mytable t2 on t1.i = t2.i + 1 where t1.i = 2 and t2.i = 1",
		Expected: []sql.Row{
			{2},
		},
	},
	{
		Query: "SELECT /*+ JOIN_ORDER(t1,t2) */ t1.i FROM mytable t1 JOIN mytable t2 on t1.i = t2.i + 1 where t1.i = 2 and t2.i = 1",
		Expected: []sql.Row{
			{2},
		},
	},
	{
		Query: "SELECT /*+ JOIN_ORDER(t2,t1) */ t1.i FROM mytable t1 JOIN mytable t2 on t1.i = t2.i + 1 where t1.i = 2 and t2.i = 1",
		Expected: []sql.Row{
			{2},
		},
	},
	{
		Query: "SELECT /*+ JOIN_ORDER(t1) */ t1.i FROM mytable t1 JOIN mytable t2 on t1.i = t2.i + 1 where t1.i = 2 and t2.i = 1",
		Expected: []sql.Row{
			{2},
		},
	},
	{
		Query: "SELECT /*+ JOIN_ORDER(t1, mytable) */ t1.i FROM mytable t1 JOIN mytable t2 on t1.i = t2.i + 1 where t1.i = 2 and t2.i = 1",
		Expected: []sql.Row{
			{2},
		},
	},
	{
		Query: "SELECT /*+ JOIN_ORDER(t1, not_exist) */ t1.i FROM mytable t1 JOIN mytable t2 on t1.i = t2.i + 1 where t1.i = 2 and t2.i = 1",
		Expected: []sql.Row{
			{2},
		},
	},
	{
		Query: "SELECT /*+ NOTHING(abc) */ t1.i FROM mytable t1 JOIN mytable t2 on t1.i = t2.i + 1 where t1.i = 2 and t2.i = 1",
		Expected: []sql.Row{
			{2},
		},
	},
	{
		Query: "SELECT /*+ JOIN_ORDER( */ t1.i FROM mytable t1 JOIN mytable t2 on t1.i = t2.i + 1 where t1.i = 2 and t2.i = 1",
		Expected: []sql.Row{
			{2},
		},
	},
	{
		Query: "select mytable.i as i2, othertable.i2 as i from mytable join othertable on i = i2 order by 1",
		Expected: []sql.Row{
			{1, 1},
			{2, 2},
			{3, 3},
		},
	},
	{
		Query: `select row_number() over (order by i desc), mytable.i as i2
				from mytable join othertable on i = i2 order by 1`,
		Expected: []sql.Row{
			{1, 3},
			{2, 2},
			{3, 1},
		},
	},
	{
		Query: `select row_number() over (order by i desc), mytable.i as i2
				from mytable join othertable on i = i2
				where mytable.i = 3 order by 1`,
		Expected: []sql.Row{
			{1, 3},
		},
	},
	{
		Query:    "SELECT t1.i FROM mytable t1 JOIN mytable t2 on t1.i = t2.i + 1 where t1.i = 2 and t2.i = 3",
		Expected: []sql.Row{},
	},
	{
		Query: "SELECT i, i2, s2 FROM mytable INNER JOIN othertable ON i = i2 ORDER BY i",
		Expected: []sql.Row{
			{int64(1), int64(1), "third"},
			{int64(2), int64(2), "second"},
			{int64(3), int64(3), "first"},
		},
	},
	{
		Query: "SELECT i, i2, s2 FROM mytable as OTHERTABLE INNER JOIN othertable as MYTABLE ON i = i2 ORDER BY i",
		Expected: []sql.Row{
			{int64(1), int64(1), "third"},
			{int64(2), int64(2), "second"},
			{int64(3), int64(3), "first"},
		},
	},
	{
		Query: `SELECT s2, i2 FROM othertable WHERE s2 >= "first" AND i2 >= 2 ORDER BY 1`,
		Expected: []sql.Row{
			{"first", int64(3)},
			{"second", int64(2)},
		},
	},
	{
		Query: `SELECT s2, i2 FROM othertable WHERE "first" <= s2 AND 2 <= i2 ORDER BY 1`,
		Expected: []sql.Row{
			{"first", int64(3)},
			{"second", int64(2)},
		},
	},
	{
		Query: `SELECT s2, i2 FROM othertable WHERE s2 <= "second" AND i2 <= 2 ORDER BY 1`,
		Expected: []sql.Row{
			{"second", int64(2)},
		},
	},
	{
		Query: `SELECT s2, i2 FROM othertable WHERE "second" >= s2 AND 2 >= i2 ORDER BY 1`,
		Expected: []sql.Row{
			{"second", int64(2)},
		},
	},
	{
		Query: "SELECT s2, i2, i FROM mytable INNER JOIN othertable ON i = i2 ORDER BY i",
		Expected: []sql.Row{
			{"third", int64(1), int64(1)},
			{"second", int64(2), int64(2)},
			{"first", int64(3), int64(3)},
		},
	},
	{
		Query: "SELECT i, i2, s2 FROM othertable JOIN mytable  ON i = i2 ORDER BY i",
		Expected: []sql.Row{
			{int64(1), int64(1), "third"},
			{int64(2), int64(2), "second"},
			{int64(3), int64(3), "first"},
		},
	},
	{
		Query: "SELECT s2, i2, i FROM othertable JOIN mytable ON i = i2 ORDER BY i",
		Expected: []sql.Row{
			{"third", int64(1), int64(1)},
			{"second", int64(2), int64(2)},
			{"first", int64(3), int64(3)},
		},
	},
	{
		Query: "SELECT substring(s2, 1), substring(s2, 2), substring(s2, 3) FROM othertable ORDER BY i2",
		Expected: []sql.Row{
			{"third", "hird", "ird"},
			{"second", "econd", "cond"},
			{"first", "irst", "rst"},
		},
	},
	{
		Query: `SELECT substring("first", 1), substring("second", 2), substring("third", 3)`,
		Expected: []sql.Row{
			{"first", "econd", "ird"},
		},
	},
	{
		Query: "SELECT substring(s2, -1), substring(s2, -2), substring(s2, -3) FROM othertable ORDER BY i2",
		Expected: []sql.Row{
			{"d", "rd", "ird"},
			{"d", "nd", "ond"},
			{"t", "st", "rst"},
		},
	},
	{
		Query: `SELECT substring("first", -1), substring("second", -2), substring("third", -3)`,
		Expected: []sql.Row{
			{"t", "nd", "ird"},
		},
	},
	{
		Query: "SELECT s FROM mytable INNER JOIN othertable " +
			"ON substring(s2, 1, 2) != '' AND i = i2 ORDER BY 1",
		Expected: []sql.Row{
			{"first row"},
			{"second row"},
			{"third row"},
		},
	},
	{
		Query: `SELECT i FROM mytable NATURAL JOIN tabletest`,
		Expected: []sql.Row{
			{int64(1)},
			{int64(2)},
			{int64(3)},
		},
	},
	{
		Query: `SELECT i FROM mytable AS t NATURAL JOIN tabletest AS test`,
		Expected: []sql.Row{
			{int64(1)},
			{int64(2)},
			{int64(3)},
		},
	},
	{
		Query: `SELECT t.i, test.s FROM mytable AS t NATURAL JOIN tabletest AS test`,
		Expected: []sql.Row{
			{int64(1), "first row"},
			{int64(2), "second row"},
			{int64(3), "third row"},
		},
	},
	{
		Query: `SELECT COUNT(*) AS cnt, fi FROM (
			SELECT tbl.s AS fi
			FROM mytable tbl
		) t
		GROUP BY fi`,
		Expected: []sql.Row{
			{int64(1), "first row"},
			{int64(1), "second row"},
			{int64(1), "third row"},
		},
	},
	{
		Query: `SELECT fi, COUNT(*) FROM (
			SELECT tbl.s AS fi
			FROM mytable tbl
		) t
		GROUP BY fi
		ORDER BY COUNT(*) ASC, fi`,
		Expected: []sql.Row{
			{"first row", int64(1)},
			{"second row", int64(1)},
			{"third row", int64(1)},
		},
	},
	{
		Query: `SELECT COUNT(*), fi  FROM (
			SELECT tbl.s AS fi
			FROM mytable tbl
		) t
		GROUP BY fi
		ORDER BY COUNT(*) ASC, fi`,
		Expected: []sql.Row{
			{int64(1), "first row"},
			{int64(1), "second row"},
			{int64(1), "third row"},
		},
	},
	{
		Query: `SELECT COUNT(*) AS cnt, fi FROM (
			SELECT tbl.s AS fi
			FROM mytable tbl
		) t
		GROUP BY 2`,
		Expected: []sql.Row{
			{int64(1), "first row"},
			{int64(1), "second row"},
			{int64(1), "third row"},
		},
	},
	{
		Query: `SELECT COUNT(*) AS cnt, s AS fi FROM mytable GROUP BY fi`,
		Expected: []sql.Row{
			{int64(1), "first row"},
			{int64(1), "second row"},
			{int64(1), "third row"},
		},
	},
	{
		Query: `SELECT COUNT(*) AS cnt, s AS fi FROM mytable GROUP BY 2`,
		Expected: []sql.Row{
			{int64(1), "first row"},
			{int64(1), "second row"},
			{int64(1), "third row"},
		},
	},
	{
		Query: "SELECT CAST(-3 AS UNSIGNED) FROM mytable",
		Expected: []sql.Row{
			{uint64(18446744073709551613)},
			{uint64(18446744073709551613)},
			{uint64(18446744073709551613)},
		},
	},
	{
		Query: "SELECT CONVERT(-3, UNSIGNED) FROM mytable",
		Expected: []sql.Row{
			{uint64(18446744073709551613)},
			{uint64(18446744073709551613)},
			{uint64(18446744073709551613)},
		},
	},
	{
		Query: "SELECT '3' > 2 FROM tabletest",
		Expected: []sql.Row{
			{true},
			{true},
			{true},
		},
	},
	{
		Query: "SELECT s > 2 FROM tabletest",
		Expected: []sql.Row{
			{false},
			{false},
			{false},
		},
	},
	{
		Query:    "SELECT * FROM tabletest WHERE s > 0",
		Expected: nil,
	},
	{
		Query: "SELECT * FROM tabletest WHERE s = 0",
		Expected: []sql.Row{
			{int64(1), "first row"},
			{int64(2), "second row"},
			{int64(3), "third row"},
		},
	},
	{
		Query: "SELECT * FROM tabletest WHERE s = 'first row'",
		Expected: []sql.Row{
			{int64(1), "first row"},
		},
	},
	{
		Query: "SELECT s FROM mytable WHERE i IN (1, 2, 5)",
		Expected: []sql.Row{
			{"first row"},
			{"second row"},
		},
	},
	{
		Query: "SELECT s FROM mytable WHERE i NOT IN (1, 2, 5)",
		Expected: []sql.Row{
			{"third row"},
		},
	},
	{
		Query: "SELECT 1 + 2",
		Expected: []sql.Row{
			{int64(3)},
		},
	},
	{
		Query:    `SELECT i AS foo FROM mytable WHERE foo NOT IN (1, 2, 5)`,
		Expected: []sql.Row{{int64(3)}},
	},
	{
		Query: `SELECT * FROM tabletest, mytable mt INNER JOIN othertable ot ON mt.i = ot.i2`,
		Expected: []sql.Row{
			{int64(1), "first row", int64(1), "first row", "third", int64(1)},
			{int64(1), "first row", int64(2), "second row", "second", int64(2)},
			{int64(1), "first row", int64(3), "third row", "first", int64(3)},
			{int64(2), "second row", int64(1), "first row", "third", int64(1)},
			{int64(2), "second row", int64(2), "second row", "second", int64(2)},
			{int64(2), "second row", int64(3), "third row", "first", int64(3)},
			{int64(3), "third row", int64(1), "first row", "third", int64(1)},
			{int64(3), "third row", int64(2), "second row", "second", int64(2)},
			{int64(3), "third row", int64(3), "third row", "first", int64(3)},
		},
	},
	{
		Query: `SELECT * FROM tabletest join mytable mt INNER JOIN othertable ot ON tabletest.i = ot.i2 order by 1,3,6`,
		Expected: []sql.Row{
			{int64(1), "first row", int64(1), "first row", "third", int64(1)},
			{int64(1), "first row", int64(2), "second row", "third", int64(1)},
			{int64(1), "first row", int64(3), "third row", "third", int64(1)},
			{int64(2), "second row", int64(1), "first row", "second", int64(2)},
			{int64(2), "second row", int64(2), "second row", "second", int64(2)},
			{int64(2), "second row", int64(3), "third row", "second", int64(2)},
			{int64(3), "third row", int64(1), "first row", "first", int64(3)},
			{int64(3), "third row", int64(2), "second row", "first", int64(3)},
			{int64(3), "third row", int64(3), "third row", "first", int64(3)},
		},
	},
	{
		Query: `SELECT split(s," ") FROM mytable`,
		Expected: []sql.Row{
			sql.NewRow([]interface{}{"first", "row"}),
			sql.NewRow([]interface{}{"second", "row"}),
			sql.NewRow([]interface{}{"third", "row"}),
		},
	},
	{
		Query: `SELECT split(s,"s") FROM mytable`,
		Expected: []sql.Row{
			sql.NewRow([]interface{}{"fir", "t row"}),
			sql.NewRow([]interface{}{"", "econd row"}),
			sql.NewRow([]interface{}{"third row"}),
		},
	},
	{
		Query:    `SELECT SUM(i) FROM mytable`,
		Expected: []sql.Row{{float64(6)}},
	},
	{
		Query:    `SELECT GET_LOCK("test", 0)`,
		Expected: []sql.Row{{int8(1)}},
	},
	{
		Query:    `SELECT IS_FREE_LOCK("test")`,
		Expected: []sql.Row{{int8(0)}},
	},
	{
		Query:    `SELECT RELEASE_LOCK("test")`,
		Expected: []sql.Row{{int8(1)}},
	},
	{
		Query:    `SELECT RELEASE_ALL_LOCKS()`,
		Expected: []sql.Row{{int32(0)}},
	},
	{
		Query: `SELECT * FROM mytable mt INNER JOIN othertable ot ON mt.i = ot.i2 AND mt.i > 2`,
		Expected: []sql.Row{
			{int64(3), "third row", "first", int64(3)},
		},
	},
	{
		Query: `SELECT * FROM othertable ot INNER JOIN mytable mt ON mt.i = ot.i2 AND mt.i > 2`,
		Expected: []sql.Row{
			{"first", int64(3), int64(3), "third row"},
		},
	},
	{
		Query: `SELECT i AS foo FROM mytable ORDER BY i DESC`,
		Expected: []sql.Row{
			{int64(3)},
			{int64(2)},
			{int64(1)},
		},
	},
	{
		Query: `SELECT COUNT(*) c, i AS foo FROM mytable GROUP BY i ORDER BY i DESC`,
		Expected: []sql.Row{
			{int64(1), int64(3)},
			{int64(1), int64(2)},
			{int64(1), int64(1)},
		},
	},
	{
		Query: `SELECT COUNT(*) c, i AS foo FROM mytable GROUP BY 2 ORDER BY 2 DESC`,
		Expected: []sql.Row{
			{int64(1), int64(3)},
			{int64(1), int64(2)},
			{int64(1), int64(1)},
		},
	},
	{
		Query: `SELECT COUNT(*) c, i AS foo FROM mytable GROUP BY i ORDER BY foo DESC`,
		Expected: []sql.Row{
			{int64(1), int64(3)},
			{int64(1), int64(2)},
			{int64(1), int64(1)},
		},
	},
	{
		Query: `SELECT COUNT(*) c, i AS foo FROM mytable GROUP BY 2 ORDER BY foo DESC`,
		Expected: []sql.Row{
			{int64(1), int64(3)},
			{int64(1), int64(2)},
			{int64(1), int64(1)},
		},
	},
	{
		Query: `SELECT COUNT(*) c, i AS i FROM mytable GROUP BY 2`,
		Expected: []sql.Row{
			{int64(1), int64(3)},
			{int64(1), int64(2)},
			{int64(1), int64(1)},
		},
	},
	{
		Query: `SELECT i AS i FROM mytable GROUP BY 1`,
		Expected: []sql.Row{
			{int64(3)},
			{int64(2)},
			{int64(1)},
		},
	},
	{
		Query: `SELECT CONCAT("a", "b", "c")`,
		Expected: []sql.Row{
			{string("abc")},
		},
	},
	{
		Query: `SELECT COALESCE(NULL, NULL, NULL, 'example', NULL, 1234567890)`,
		Expected: []sql.Row{
			{string("example")},
		},
	},
	{
		Query: `SELECT COALESCE(NULL, NULL, NULL, COALESCE(NULL, 1234567890))`,
		Expected: []sql.Row{
			{int32(1234567890)},
		},
	},
	{
		Query: "SELECT concat(s, i) FROM mytable",
		Expected: []sql.Row{
			{string("first row1")},
			{string("second row2")},
			{string("third row3")},
		},
	},
	{
		Query: "SELECT version()",
		Expected: []sql.Row{
			{string("8.0.11")},
		},
	},
	{
		Query: `SELECT RAND(100)`,
		Expected: []sql.Row{
			{float64(0.8165026937796166)},
		},
	},
	{
		Query:    `SELECT RAND(i) from mytable order by i`,
		Expected: []sql.Row{{0.6046602879796196}, {0.16729663442585624}, {0.7199826688373036}},
	},
	{
		Query: `SELECT RAND(100) = RAND(100)`,
		Expected: []sql.Row{
			{true},
		},
	},
	{
		Query: `SELECT RAND() = RAND()`,
		Expected: []sql.Row{
			{false},
		},
	},
	{
		Query: "SELECT SIN(i) from mytable order by i limit 1",
		Expected: []sql.Row{
			{0.8414709848078965},
		},
	},
	{
		Query: "SELECT COS(i) from mytable order by i limit 1",
		Expected: []sql.Row{
			{0.5403023058681398},
		},
	},
	{
		Query: "SELECT TAN(i) from mytable order by i limit 1",
		Expected: []sql.Row{
			{1.557407724654902},
		},
	},
	{
		Query: "SELECT ASIN(i) from mytable order by i limit 1",
		Expected: []sql.Row{
			{1.5707963267948966},
		},
	},
	{
		Query: "SELECT ACOS(i) from mytable order by i limit 1",
		Expected: []sql.Row{
			{0.0},
		},
	},
	{
		Query: "SELECT ATAN(i) from mytable order by i limit 1",
		Expected: []sql.Row{
			{0.7853981633974483},
		},
	},
	{
		Query: "SELECT COT(i) from mytable order by i limit 1",
		Expected: []sql.Row{
			{0.6420926159343308},
		},
	},
	{
		Query: "SELECT DEGREES(i) from mytable order by i limit 1",
		Expected: []sql.Row{
			{57.29577951308232},
		},
	},
	{
		Query: "SELECT RADIANS(i) from mytable order by i limit 1",
		Expected: []sql.Row{
			{0.017453292519943295},
		},
	},
	{
		Query: "SELECT CRC32(i) from mytable order by i limit 1",
		Expected: []sql.Row{
			{uint64(0x83dcefb7)},
		},
	},
	{
		Query: "SELECT SIGN(i) from mytable order by i limit 1",
		Expected: []sql.Row{
			{1},
		},
	},
	{
		Query: "SELECT ASCII(s) from mytable order by i limit 1",
		Expected: []sql.Row{
			{uint64(0x66)},
		},
	},
	{
		Query: "SELECT HEX(s) from mytable order by i limit 1",
		Expected: []sql.Row{
			{"666972737420726F77"},
		},
	},
	{
		Query: "SELECT UNHEX(s) from mytable order by i limit 1",
		Expected: []sql.Row{
			{nil},
		},
	},
	{
		Query: "SELECT BIN(i) from mytable order by i limit 1",
		Expected: []sql.Row{
			{"1"},
		},
	},
	{
		Query: "SELECT BIT_LENGTH(i) from mytable order by i limit 1",
		Expected: []sql.Row{
			{64},
		},
	},
	// TODO: add additional tests for other functions. Every function needs an engine test to ensure it works correctly
	//  with the analyzer.
	{
		Query:    "SELECT * FROM mytable WHERE 1 > 5",
		Expected: nil,
	},
	{
		Query: "SELECT SUM(i) + 1, i FROM mytable GROUP BY i ORDER BY i",
		Expected: []sql.Row{
			{float64(2), int64(1)},
			{float64(3), int64(2)},
			{float64(4), int64(3)},
		},
	},
	{
		Query: "SELECT SUM(i), i FROM mytable GROUP BY i ORDER BY 1+SUM(i) ASC",
		Expected: []sql.Row{
			{float64(1), int64(1)},
			{float64(2), int64(2)},
			{float64(3), int64(3)},
		},
	},
	{
		Query: "SELECT SUM(i) as sum, i FROM mytable GROUP BY i ORDER BY 1+SUM(i) ASC",
		Expected: []sql.Row{
			{float64(1), int64(1)},
			{float64(2), int64(2)},
			{float64(3), int64(3)},
		},
	},
	{
		Query: "SELECT SUM(i) as sum, i FROM mytable GROUP BY i ORDER BY sum ASC",
		Expected: []sql.Row{
			{float64(1), int64(1)},
			{float64(2), int64(2)},
			{float64(3), int64(3)},
		},
	},
	{
		Query: "SELECT i, SUM(i) FROM mytable GROUP BY i ORDER BY sum(i) DESC",
		Expected: []sql.Row{
			{int64(3), float64(3)},
			{int64(2), float64(2)},
			{int64(1), float64(1)},
		},
	},
	{
		Query: "SELECT i, SUM(i) as b FROM mytable GROUP BY i ORDER BY b DESC",
		Expected: []sql.Row{
			{int64(3), float64(3)},
			{int64(2), float64(2)},
			{int64(1), float64(1)},
		},
	},
	{
		Query: "SELECT i, SUM(i) as `sum(i)` FROM mytable GROUP BY i ORDER BY sum(i) DESC",
		Expected: []sql.Row{
			{int64(3), float64(3)},
			{int64(2), float64(2)},
			{int64(1), float64(1)},
		},
	},
	{
		Query:    "SELECT i FROM mytable UNION SELECT i+10 FROM mytable;",
		Expected: []sql.Row{{int64(1)}, {int64(2)}, {int64(3)}, {int64(11)}, {int64(12)}, {int64(13)}},
	},
	{
		Query:    "SELECT i FROM mytable UNION DISTINCT SELECT i+10 FROM mytable;",
		Expected: []sql.Row{{int64(1)}, {int64(2)}, {int64(3)}, {int64(11)}, {int64(12)}, {int64(13)}},
	},
	{
		Query:    "SELECT i FROM mytable UNION ALL SELECT i FROM mytable;",
		Expected: []sql.Row{{int64(1)}, {int64(2)}, {int64(3)}, {int64(1)}, {int64(2)}, {int64(3)}},
	},
	{
		Query:    "SELECT i FROM mytable UNION SELECT i FROM mytable;",
		Expected: []sql.Row{{int64(1)}, {int64(2)}, {int64(3)}},
	},
	{
		Query:    "SELECT i FROM mytable UNION DISTINCT SELECT i FROM mytable;",
		Expected: []sql.Row{{int64(1)}, {int64(2)}, {int64(3)}},
	},
	{
		Query:    "SELECT i FROM mytable UNION ALL SELECT i FROM mytable UNION DISTINCT SELECT i FROM mytable;",
		Expected: []sql.Row{{int64(1)}, {int64(2)}, {int64(3)}},
	},
	{
		Query:    "SELECT i FROM mytable UNION SELECT i FROM mytable UNION ALL SELECT i FROM mytable;",
		Expected: []sql.Row{{int64(1)}, {int64(2)}, {int64(3)}, {int64(1)}, {int64(2)}, {int64(3)}},
	},
	{
		Query: "SELECT i FROM mytable UNION SELECT s FROM mytable;",
		Expected: []sql.Row{
			{"1"},
			{"2"},
			{"3"},
			{"first row"},
			{"second row"},
			{"third row"},
		},
	},
	{
		Query:    "",
		Expected: []sql.Row{},
	},
	{
		Query: "/*!40101 SET NAMES " +
			sql.Collation_Default.CharacterSet().String() +
			" */",
		Expected: []sql.Row{
			{},
		},
	},
	{
		Query:    `SHOW DATABASES`,
		Expected: []sql.Row{{"mydb"}, {"foo"}, {"information_schema"}},
	},
	{
		Query:    `SHOW SCHEMAS`,
		Expected: []sql.Row{{"mydb"}, {"foo"}, {"information_schema"}},
	},
	{
		Query:    `SHOW GRANTS`,
		Expected: []sql.Row{{"GRANT ALL PRIVILEGES ON *.* TO 'root'@'%' WITH GRANT OPTION"}},
	},
	{
		Query: `SELECT SCHEMA_NAME, DEFAULT_CHARACTER_SET_NAME, DEFAULT_COLLATION_NAME FROM information_schema.SCHEMATA`,
		Expected: []sql.Row{
			{"information_schema", "utf8mb4", "utf8mb4_0900_ai_ci"},
			{"mydb", "utf8mb4", "utf8mb4_0900_ai_ci"},
			{"foo", "utf8mb4", "utf8mb4_0900_ai_ci"},
		},
	},
	{
		Query: `SELECT s FROM mytable WHERE s LIKE '%d row'`,
		Expected: []sql.Row{
			{"second row"},
			{"third row"},
		},
	},
	{
		Query: `SELECT SUBSTRING(s, -3, 3) AS s FROM mytable WHERE s LIKE '%d row' GROUP BY 1`,
		Expected: []sql.Row{
			{"row"},
		},
	},
	{
		Query: `SELECT s FROM mytable WHERE s NOT LIKE '%d row'`,
		Expected: []sql.Row{
			{"first row"},
		},
	},
	{
		Query: `SELECT * FROM foo.other_table`,
		Expected: []sql.Row{
			{"a", int32(4)},
			{"b", int32(2)},
			{"c", int32(0)},
		},
	},
	{
		Query: `SELECT AVG(23.222000)`,
		Expected: []sql.Row{
			{float64(23.222)},
		},
	},
	{
		Query: `SELECT DATABASE()`,
		Expected: []sql.Row{
			{"mydb"},
		},
	},
	{
		Query: `SELECT USER()`,
		Expected: []sql.Row{
			{"user@client"},
		},
	},
	{
		Query: `SELECT CURRENT_USER()`,
		Expected: []sql.Row{
			{"user@client"},
		},
	},
	{
		Query: `SELECT CURRENT_USER`,
		Expected: []sql.Row{
			{"user@client"},
		},
		ExpectedColumns: sql.Schema{
			{
				Name: "CURRENT_USER",
				Type: sql.LongText,
			},
		},
	},
	{
		Query: `SELECT CURRENT_user`,
		Expected: []sql.Row{
			{"user@client"},
		},
		ExpectedColumns: sql.Schema{
			{
				Name: "CURRENT_user",
				Type: sql.LongText,
			},
		},
	},
	{
		Query: `SHOW VARIABLES`,
		Expected: []sql.Row{
			{"autocommit", int64(0)},
			{"auto_increment_increment", int64(1)},
			{"time_zone", "SYSTEM"},
			{"system_time_zone", time.Now().UTC().Location().String()},
			{"max_allowed_packet", math.MaxInt32},
			{"sql_mode", ""},
			{"gtid_mode", int32(0)},
			{"collation_database", "utf8mb4_0900_ai_ci"},
			{"ndbinfo_version", ""},
			{"sql_select_limit", math.MaxInt32},
			{"transaction_isolation", "READ UNCOMMITTED"},
			{"version", ""},
			{"version_comment", ""},
			{"character_set_client", sql.Collation_Default.CharacterSet().String()},
			{"character_set_connection", sql.Collation_Default.CharacterSet().String()},
			{"character_set_results", sql.Collation_Default.CharacterSet().String()},
			{"collation_connection", sql.Collation_Default.String()},
			{"tmpdir", sql.GetTmpdirSessionVar()},
			{"local_infile", int8(0)},
			{"secure_file_priv", nil},
			{"group_concat_max_len", int64(1024)},
		},
	},
	{
		Query: `SHOW VARIABLES LIKE 'gtid_mode`,
		Expected: []sql.Row{
			{"gtid_mode", int32(0)},
		},
	},
	{
		Query: `SHOW VARIABLES LIKE 'gtid%`,
		Expected: []sql.Row{
			{"gtid_mode", int32(0)},
		},
	},
	{
		Query: `SHOW GLOBAL VARIABLES LIKE '%mode`,
		Expected: []sql.Row{
			{"sql_mode", ""},
			{"gtid_mode", int32(0)},
		},
	},
	{
		Query:    `SELECT JSON_EXTRACT('"foo"', "$")`,
		Expected: []sql.Row{{sql.MustJSON(`"foo"`)}},
	},
	{
		Query:    `SELECT JSON_UNQUOTE('"foo"')`,
		Expected: []sql.Row{{"foo"}},
	},
	{
		Query:    `SELECT JSON_UNQUOTE('[1, 2, 3]')`,
		Expected: []sql.Row{{"[1, 2, 3]"}},
	},
	{
		Query:    `SELECT JSON_UNQUOTE('"\\t\\u0032"')`,
		Expected: []sql.Row{{"\t2"}},
	},
	{
		Query:    `SELECT JSON_UNQUOTE('"\t\\u0032"')`,
		Expected: []sql.Row{{"\t2"}},
	},
	{
		Query:    `SELECT CONNECTION_ID()`,
		Expected: []sql.Row{{uint32(1)}},
	},
	{
		Query: `SHOW CREATE DATABASE mydb`,
		Expected: []sql.Row{{
			"mydb",
			"CREATE DATABASE `mydb` /*!40100 DEFAULT CHARACTER SET utf8mb4 COLLATE utf8mb4_0900_ai_ci */",
		}},
	},
	{
		Query: `SHOW CREATE TABLE two_pk`,
		Expected: []sql.Row{{
			"two_pk",
			"CREATE TABLE `two_pk` (\n" +
				"  `pk1` tinyint NOT NULL,\n" +
				"  `pk2` tinyint NOT NULL,\n" +
				"  `c1` tinyint NOT NULL,\n" +
				"  `c2` tinyint NOT NULL,\n" +
				"  `c3` tinyint NOT NULL,\n" +
				"  `c4` tinyint NOT NULL,\n" +
				"  `c5` tinyint NOT NULL,\n" +
				"  PRIMARY KEY (`pk1`,`pk2`)\n" +
				") ENGINE=InnoDB DEFAULT CHARSET=utf8mb4",
		}},
	},
	{
		Query: `SHOW CREATE TABLE myview`,
		Expected: []sql.Row{{
			"myview",
			"CREATE VIEW `myview` AS SELECT * FROM mytable",
		}},
	},
	{
		Query: `SHOW CREATE VIEW myview`,
		Expected: []sql.Row{{
			"myview",
			"CREATE VIEW `myview` AS SELECT * FROM mytable",
		}},
	},
	{
		Query:    `SELECT -1`,
		Expected: []sql.Row{{int8(-1)}},
	},
	{
		Query: `
		SHOW WARNINGS
		`,
		Expected: nil,
	},
	{
		Query:    `SHOW WARNINGS LIMIT 0`,
		Expected: nil,
	},
	{
		Query: `SELECT NULL`,
		Expected: []sql.Row{
			{nil},
		},
	},
	{
		Query: `SELECT nullif('abc', NULL)`,
		Expected: []sql.Row{
			{"abc"},
		},
	},
	{
		Query: `SELECT nullif(NULL, NULL)`,
		Expected: []sql.Row{
			{sql.Null},
		},
	},
	{
		Query: `SELECT nullif(NULL, 123)`,
		Expected: []sql.Row{
			{nil},
		},
	},
	{
		Query: `SELECT nullif(123, 123)`,
		Expected: []sql.Row{
			{sql.Null},
		},
	},
	{
		Query: `SELECT nullif(123, 321)`,
		Expected: []sql.Row{
			{int8(123)},
		},
	},
	{
		Query: `SELECT ifnull(123, NULL)`,
		Expected: []sql.Row{
			{int8(123)},
		},
	},
	{
		Query: `SELECT ifnull(NULL, NULL)`,
		Expected: []sql.Row{
			{nil},
		},
	},
	{
		Query: `SELECT ifnull(NULL, 123)`,
		Expected: []sql.Row{
			{int8(123)},
		},
	},
	{
		Query: `SELECT ifnull(123, 123)`,
		Expected: []sql.Row{
			{int8(123)},
		},
	},
	{
		Query: `SELECT ifnull(123, 321)`,
		Expected: []sql.Row{
			{int8(123)},
		},
	},
	{
		Query: `SELECT if(123 = 123, "a", "b")`,
		Expected: []sql.Row{
			{"a"},
		},
	},
	{
		Query: `SELECT if(123 = 123, NULL, "b")`,
		Expected: []sql.Row{
			{nil},
		},
	},
	{
		Query: `SELECT if(123 > 123, "a", "b")`,
		Expected: []sql.Row{
			{"b"},
		},
	},
	{
		Query: `SELECT if(NULL, "a", "b")`,
		Expected: []sql.Row{
			{"b"},
		},
	},
	{
		Query: `SELECT if("a", "a", "b")`,
		Expected: []sql.Row{
			{"b"},
		},
	},
	{
		Query: `SELECT i, if(s = "first row", "first", "not first") from mytable order by i`,
		Expected: []sql.Row{
			{1, "first"},
			{2, "not first"},
			{3, "not first"},
		},
	},
	{
		Query:    "SELECT i FROM mytable WHERE NULL > 10;",
		Expected: nil,
	},
	{
		Query:    "SELECT i FROM mytable WHERE NULL IN (10);",
		Expected: nil,
	},
	{
		Query:    "SELECT i FROM mytable WHERE NULL IN (NULL, NULL);",
		Expected: nil,
	},
	{
		Query:    "SELECT i FROM mytable WHERE NOT NULL NOT IN (NULL);",
		Expected: nil,
	},
	{
		Query:    "SELECT i FROM mytable WHERE NOT (NULL) <> 10;",
		Expected: nil,
	},
	{
		Query:    "SELECT i FROM mytable WHERE NOT NULL <> NULL;",
		Expected: nil,
	},
	{
		Query: `SELECT round(15728640/1024/1024)`,
		Expected: []sql.Row{
			{int64(15)},
		},
	},
	{
		Query: `SELECT round(15, 1)`,
		Expected: []sql.Row{
			{int8(15)},
		},
	},
	{
		Query: `SELECT CASE i WHEN 1 THEN 'one' WHEN 2 THEN 'two' ELSE 'other' END FROM mytable`,
		Expected: []sql.Row{
			{"one"},
			{"two"},
			{"other"},
		},
	},
	{
		Query: `SELECT CASE WHEN i > 2 THEN 'more than two' WHEN i < 2 THEN 'less than two' ELSE 'two' END FROM mytable`,
		Expected: []sql.Row{
			{"less than two"},
			{"two"},
			{"more than two"},
		},
	},
	{
		Query: `SELECT CASE i WHEN 1 THEN 'one' WHEN 2 THEN 'two' END FROM mytable`,
		Expected: []sql.Row{
			{"one"},
			{"two"},
			{nil},
		},
	},
	{
		Query: `SHOW COLLATION`,
		Expected: []sql.Row{
			{
				sql.Collation_binary.String(),
				"binary",
				sql.CollationToMySQLVals[sql.Collation_binary].ID,
				sql.CollationToMySQLVals[sql.Collation_binary].IsDefault,
				sql.CollationToMySQLVals[sql.Collation_binary].IsCompiled,
				sql.CollationToMySQLVals[sql.Collation_binary].SortLen,
				sql.CollationToMySQLVals[sql.Collation_binary].PadSpace,
			},
			{
				sql.Collation_utf8_general_ci.String(),
				"utf8",
				sql.CollationToMySQLVals[sql.Collation_utf8_general_ci].ID,
				sql.CollationToMySQLVals[sql.Collation_utf8_general_ci].IsDefault,
				sql.CollationToMySQLVals[sql.Collation_utf8_general_ci].IsCompiled,
				sql.CollationToMySQLVals[sql.Collation_utf8_general_ci].SortLen,
				sql.CollationToMySQLVals[sql.Collation_utf8_general_ci].PadSpace,
			},
			{
				sql.Collation_utf8mb4_0900_ai_ci.String(),
				"utf8mb4",
				sql.CollationToMySQLVals[sql.Collation_utf8mb4_0900_ai_ci].ID,
				sql.CollationToMySQLVals[sql.Collation_utf8mb4_0900_ai_ci].IsDefault,
				sql.CollationToMySQLVals[sql.Collation_utf8mb4_0900_ai_ci].IsCompiled,
				sql.CollationToMySQLVals[sql.Collation_utf8mb4_0900_ai_ci].SortLen,
				sql.CollationToMySQLVals[sql.Collation_utf8mb4_0900_ai_ci].PadSpace,
			},
		},
	},
	{
		Query:    `SHOW COLLATION LIKE 'foo'`,
		Expected: nil,
	},
	{
		Query: `SHOW COLLATION LIKE 'utf8%'`,
		Expected: []sql.Row{
			{
				sql.Collation_utf8_general_ci.String(),
				"utf8",
				sql.CollationToMySQLVals[sql.Collation_utf8_general_ci].ID,
				sql.CollationToMySQLVals[sql.Collation_utf8_general_ci].IsDefault,
				sql.CollationToMySQLVals[sql.Collation_utf8_general_ci].IsCompiled,
				sql.CollationToMySQLVals[sql.Collation_utf8_general_ci].SortLen,
				sql.CollationToMySQLVals[sql.Collation_utf8_general_ci].PadSpace,
			},
			{
				sql.Collation_utf8mb4_0900_ai_ci.String(),
				"utf8mb4",
				sql.CollationToMySQLVals[sql.Collation_utf8mb4_0900_ai_ci].ID,
				sql.CollationToMySQLVals[sql.Collation_utf8mb4_0900_ai_ci].IsDefault,
				sql.CollationToMySQLVals[sql.Collation_utf8mb4_0900_ai_ci].IsCompiled,
				sql.CollationToMySQLVals[sql.Collation_utf8mb4_0900_ai_ci].SortLen,
				sql.CollationToMySQLVals[sql.Collation_utf8mb4_0900_ai_ci].PadSpace,
			},
		},
	},
	{
		Query:    `SHOW COLLATION WHERE charset = 'foo'`,
		Expected: nil,
	},
	{
		Query: "SHOW COLLATION WHERE `Default` = 'Yes'",
		Expected: []sql.Row{
			{
				sql.Collation_binary.String(),
				"binary",
				sql.CollationToMySQLVals[sql.Collation_binary].ID,
				sql.CollationToMySQLVals[sql.Collation_binary].IsDefault,
				sql.CollationToMySQLVals[sql.Collation_binary].IsCompiled,
				sql.CollationToMySQLVals[sql.Collation_binary].SortLen,
				sql.CollationToMySQLVals[sql.Collation_binary].PadSpace,
			},
			{
				sql.Collation_utf8_general_ci.String(),
				"utf8",
				sql.CollationToMySQLVals[sql.Collation_utf8_general_ci].ID,
				sql.CollationToMySQLVals[sql.Collation_utf8_general_ci].IsDefault,
				sql.CollationToMySQLVals[sql.Collation_utf8_general_ci].IsCompiled,
				sql.CollationToMySQLVals[sql.Collation_utf8_general_ci].SortLen,
				sql.CollationToMySQLVals[sql.Collation_utf8_general_ci].PadSpace,
			},
			{
				sql.Collation_utf8mb4_0900_ai_ci.String(),
				"utf8mb4",
				sql.CollationToMySQLVals[sql.Collation_utf8mb4_0900_ai_ci].ID,
				sql.CollationToMySQLVals[sql.Collation_utf8mb4_0900_ai_ci].IsDefault,
				sql.CollationToMySQLVals[sql.Collation_utf8mb4_0900_ai_ci].IsCompiled,
				sql.CollationToMySQLVals[sql.Collation_utf8mb4_0900_ai_ci].SortLen,
				sql.CollationToMySQLVals[sql.Collation_utf8mb4_0900_ai_ci].PadSpace,
			},
		},
	},
	{
		Query: "SHOW CHARSET",
		Expected: []sql.Row{
			{
				sql.CharacterSet_utf8mb4.String(),
				sql.CharacterSet_utf8mb4.Description(),
				sql.CharacterSet_utf8mb4.DefaultCollation().String(),
				sql.CharacterSet_utf8mb4.MaxLength(),
			},
		},
	},
	{
		Query: "SHOW CHARACTER SET",
		Expected: []sql.Row{
			{
				sql.CharacterSet_utf8mb4.String(),
				sql.CharacterSet_utf8mb4.Description(),
				sql.CharacterSet_utf8mb4.DefaultCollation().String(),
				sql.CharacterSet_utf8mb4.MaxLength(),
			},
		},
	},
	{
		Query: "SHOW CHARSET LIKE 'utf8%'",
		Expected: []sql.Row{
			{
				sql.CharacterSet_utf8mb4.String(),
				sql.CharacterSet_utf8mb4.Description(),
				sql.CharacterSet_utf8mb4.DefaultCollation().String(),
				sql.CharacterSet_utf8mb4.MaxLength(),
			},
		},
	},
	{
		Query:    "show charset where charset='binary'",
		Expected: nil,
	},
	{
		Query:    `SHOW CHARSET WHERE Charset = 'foo'`,
		Expected: nil,
	},
	{
		Query:    "ROLLBACK",
		Expected: nil,
	},
	{
		Query:    "SELECT substring(s, 1, 1) FROM mytable ORDER BY substring(s, 1, 1)",
		Expected: []sql.Row{{"f"}, {"s"}, {"t"}},
	},
	{
		Query:    "SELECT substring(s, 1, 1), count(*) FROM mytable GROUP BY substring(s, 1, 1)",
		Expected: []sql.Row{{"f", int64(1)}, {"s", int64(1)}, {"t", int64(1)}},
	},
	{
		Query:    "SELECT substring(s, 1, 1) as x, count(*) FROM mytable GROUP BY X",
		Expected: []sql.Row{{"f", int64(1)}, {"s", int64(1)}, {"t", int64(1)}},
	},
	{
		Query:    "SELECT left(s, 1) as l FROM mytable ORDER BY l",
		Expected: []sql.Row{{"f"}, {"s"}, {"t"}},
	},
	{
		Query:    "SELECT left(s, 2) as l FROM mytable ORDER BY l",
		Expected: []sql.Row{{"fi"}, {"se"}, {"th"}},
	},
	{
		Query:    "SELECT left(s, 0) as l FROM mytable ORDER BY l",
		Expected: []sql.Row{{""}, {""}, {""}},
	},
	{
		Query:    "SELECT left(s, NULL) as l FROM mytable ORDER BY l",
		Expected: []sql.Row{{nil}, {nil}, {nil}},
	},
	{
		Query:    "SELECT left(s, 100) as l FROM mytable ORDER BY l",
		Expected: []sql.Row{{"first row"}, {"second row"}, {"third row"}},
	},
	{
		Query:    "SELECT instr(s, 'row') as l FROM mytable ORDER BY i",
		Expected: []sql.Row{{int64(7)}, {int64(8)}, {int64(7)}},
	},
	{
		Query:    "SELECT instr(s, 'first') as l FROM mytable ORDER BY i",
		Expected: []sql.Row{{int64(1)}, {int64(0)}, {int64(0)}},
	},
	{
		Query:    "SELECT instr(s, 'o') as l FROM mytable ORDER BY i",
		Expected: []sql.Row{{int64(8)}, {int64(4)}, {int64(8)}},
	},
	{
		Query:    "SELECT instr(s, NULL) as l FROM mytable ORDER BY l",
		Expected: []sql.Row{{nil}, {nil}, {nil}},
	},
	{
		Query:    "SELECT SLEEP(0.5)",
		Expected: []sql.Row{{int(0)}},
	},
	{
		Query:    "SELECT TO_BASE64('foo')",
		Expected: []sql.Row{{string("Zm9v")}},
	},
	{
		Query:    "SELECT FROM_BASE64('YmFy')",
		Expected: []sql.Row{{string("bar")}},
	},
	{
		Query:    "SELECT DATE_ADD('2018-05-02', INTERVAL 1 day)",
		Expected: []sql.Row{{time.Date(2018, time.May, 3, 0, 0, 0, 0, time.UTC)}},
	},
	{
		Query:    "SELECT DATE_SUB('2018-05-02', INTERVAL 1 DAY)",
		Expected: []sql.Row{{time.Date(2018, time.May, 1, 0, 0, 0, 0, time.UTC)}},
	},
	{
		Query:    "SELECT '2018-05-02' + INTERVAL 1 DAY",
		Expected: []sql.Row{{time.Date(2018, time.May, 3, 0, 0, 0, 0, time.UTC)}},
	},
	{
		Query:    "SELECT '2018-05-02' - INTERVAL 1 DAY",
		Expected: []sql.Row{{time.Date(2018, time.May, 1, 0, 0, 0, 0, time.UTC)}},
	},
	{
		Query:    `SELECT i AS i FROM mytable ORDER BY i`,
		Expected: []sql.Row{{int64(1)}, {int64(2)}, {int64(3)}},
	},
	{
		Query:    `SELECT i AS i FROM mytable GROUP BY s ORDER BY 1`,
		Expected: []sql.Row{{int64(1)}, {int64(2)}, {int64(3)}},
	},
	{
		Query:    `SELECT i AS x FROM mytable GROUP BY s ORDER BY x`,
		Expected: []sql.Row{{int64(1)}, {int64(2)}, {int64(3)}},
	},
	{
		Query: `SELECT i as x, row_number() over (order by i DESC) FROM mytable ORDER BY x`,
		Expected: []sql.Row{
			{1, 3},
			{2, 2},
			{3, 1}},
	},
	{
		Query: `SELECT i as i, row_number() over (order by i DESC) FROM mytable ORDER BY 1`,
		Expected: []sql.Row{
			{1, 3},
			{2, 2},
			{3, 1}},
	},
	{
		Query: `
		SELECT
			i,
			foo
		FROM (
			SELECT
				i,
				COUNT(s) AS foo
			FROM mytable
			GROUP BY i
		) AS q
		ORDER BY foo DESC, i ASC
		`,
		Expected: []sql.Row{
			{int64(1), int64(1)},
			{int64(2), int64(1)},
			{int64(3), int64(1)},
		},
	},
	{
		Query:    "SELECT n, COUNT(n) FROM bigtable GROUP BY n HAVING COUNT(n) > 2",
		Expected: []sql.Row{{int64(1), int64(3)}, {int64(2), int64(3)}},
	},
	{
		Query:    "SELECT n, COUNT(n) as cnt FROM bigtable GROUP BY n HAVING cnt > 2",
		Expected: []sql.Row{{int64(1), int64(3)}, {int64(2), int64(3)}},
	},
	{
		Query:    "SELECT n, MAX(n) FROM bigtable GROUP BY n HAVING COUNT(n) > 2",
		Expected: []sql.Row{{int64(1), int64(1)}, {int64(2), int64(2)}},
	},
	{
		Query:    "SELECT substring(mytable.s, 1, 5) AS s FROM mytable INNER JOIN othertable ON (substring(mytable.s, 1, 5) = SUBSTRING(othertable.s2, 1, 5)) GROUP BY 1 HAVING s = \"secon\"",
		Expected: []sql.Row{{"secon"}},
	},
	{
		Query: "SELECT s,  i FROM mytable GROUP BY i ORDER BY SUBSTRING(s, 1, 1) DESC",
		Expected: []sql.Row{
			{string("third row"), int64(3)},
			{string("second row"), int64(2)},
			{string("first row"), int64(1)},
		},
	},
	{
		Query: "SELECT s, i FROM mytable GROUP BY i HAVING count(*) > 0 ORDER BY SUBSTRING(s, 1, 1) DESC",
		Expected: []sql.Row{
			{string("third row"), int64(3)},
			{string("second row"), int64(2)},
			{string("first row"), int64(1)},
		},
	},
	{
		Query:    "SELECT CONVERT('9999-12-31 23:59:59', DATETIME)",
		Expected: []sql.Row{{time.Date(9999, time.December, 31, 23, 59, 59, 0, time.UTC)}},
	},
	{
		Query:    "SELECT DATETIME('9999-12-31 23:59:59')",
		Expected: []sql.Row{{time.Date(9999, time.December, 31, 23, 59, 59, 0, time.UTC)}},
	},
	{
		Query:    "SELECT TIMESTAMP('2020-12-31 23:59:59')",
		Expected: []sql.Row{{time.Date(2020, time.December, 31, 23, 59, 59, 0, time.UTC)}},
	},
	{
		Query:    "SELECT CONVERT('10000-12-31 23:59:59', DATETIME)",
		Expected: []sql.Row{{nil}},
	},
	{
		Query:    "SELECT '9999-12-31 23:59:59' + INTERVAL 1 DAY",
		Expected: []sql.Row{{nil}},
	},
	{
		Query:    "SELECT DATE_ADD('9999-12-31 23:59:59', INTERVAL 1 DAY)",
		Expected: []sql.Row{{nil}},
	},
	{
		Query:    `SELECT t.date_col FROM (SELECT CONVERT('2019-06-06 00:00:00', DATETIME) AS date_col) t WHERE t.date_col > '0000-01-01 00:00:00'`,
		Expected: []sql.Row{{time.Date(2019, time.June, 6, 0, 0, 0, 0, time.UTC)}},
	},
	{
		Query:    `SELECT t.date_col FROM (SELECT CONVERT('2019-06-06 00:00:00', DATETIME) as date_col) t GROUP BY t.date_col`,
		Expected: []sql.Row{{time.Date(2019, time.June, 6, 0, 0, 0, 0, time.UTC)}},
	},
	{
		Query:    `SELECT t.date_col as date_col FROM (SELECT CONVERT('2019-06-06 00:00:00', DATETIME) as date_col) t GROUP BY t.date_col`,
		Expected: []sql.Row{{time.Date(2019, time.June, 6, 0, 0, 0, 0, time.UTC)}},
	},
	{
		Query:    `SELECT t.date_col FROM (SELECT CONVERT('2019-06-06 00:00:00', DATETIME) as date_col) t GROUP BY date_col`,
		Expected: []sql.Row{{time.Date(2019, time.June, 6, 0, 0, 0, 0, time.UTC)}},
	},
	{
		Query:    `SELECT t.date_col as date_col FROM (SELECT CONVERT('2019-06-06 00:00:00', DATETIME) as date_col) t GROUP BY date_col`,
		Expected: []sql.Row{{time.Date(2019, time.June, 6, 0, 0, 0, 0, time.UTC)}},
	},
	{
		Query:    `SELECT i AS foo FROM mytable ORDER BY mytable.i`,
		Expected: []sql.Row{{int64(1)}, {int64(2)}, {int64(3)}},
	},
	{
		Query:    `SELECT JSON_EXTRACT('[1, 2, 3]', '$.[0]')`,
		Expected: []sql.Row{{sql.MustJSON(`1`)}},
	},
	// TODO(andy)
	{
		Query:    `SELECT ARRAY_LENGTH(JSON_EXTRACT('[1, 2, 3]', '$'))`,
		Expected: []sql.Row{{int32(3)}},
	},
	{
		Query:    `SELECT ARRAY_LENGTH(JSON_EXTRACT('[{"i":0}, {"i":1, "y":"yyy"}, {"i":2, "x":"xxx"}]', '$.i'))`,
		Expected: []sql.Row{{int32(3)}},
	},
	{
		Query:    `SELECT GREATEST(1, 2, 3, 4)`,
		Expected: []sql.Row{{int64(4)}},
	},
	{
		Query:    `SELECT GREATEST(1, 2, "3", 4)`,
		Expected: []sql.Row{{float64(4)}},
	},
	{
		Query:    `SELECT GREATEST(1, 2, "9", "foo999")`,
		Expected: []sql.Row{{float64(9)}},
	},
	{
		Query:    `SELECT GREATEST("aaa", "bbb", "ccc")`,
		Expected: []sql.Row{{"ccc"}},
	},
	{
		Query:    `SELECT GREATEST(i, s) FROM mytable`,
		Expected: []sql.Row{{float64(1)}, {float64(2)}, {float64(3)}},
	},
	{
		Query:    "select abs(-i) from mytable order by 1",
		Expected: []sql.Row{{1}, {2}, {3}},
	},
	{
		Query:    "select ceil(i + 0.5) from mytable order by 1",
		Expected: []sql.Row{{2.0}, {3.0}, {4.0}},
	},
	{
		Query:    "select floor(i + 0.5) from mytable order by 1",
		Expected: []sql.Row{{1.0}, {2.0}, {3.0}},
	},
	{
		Query:    "select round(i + 0.55, 1) from mytable order by 1",
		Expected: []sql.Row{{1.6}, {2.6}, {3.6}},
	},
	{
		Query:    "select date_format(da, '%s') from typestable order by 1",
		Expected: []sql.Row{{"00"}},
	},
	{
		Query: "select md5(i) from mytable order by 1",
		Expected: []sql.Row{
			{"c4ca4238a0b923820dcc509a6f75849b"},
			{"c81e728d9d4c2f636f067f89cc14862c"},
			{"eccbc87e4b5ce2fe28308fd9f2a7baf3"},
		},
	},
	{
		Query: "select sha1(i) from mytable order by 1",
		Expected: []sql.Row{
			{"356a192b7913b04c54574d18c28d46e6395428ab"},
			{"77de68daecd823babbb58edb1c8e14d7106e83bb"},
			{"da4b9237bacccdf19c0760cab7aec4a8359010b0"},
		},
	},
	{
		Query: "select sha2(i, 256) from mytable order by 1",
		Expected: []sql.Row{
			{"4e07408562bedb8b60ce05c1decfe3ad16b72230967de01f640b7e4729b49fce"},
			{"6b86b273ff34fce19d6b804eff5a3f5747ada4eaa22f1d49c01e52ddb7875b4b"},
			{"d4735e3a265e16eee03f59718b9b5d03019c07d8b6c51f90da3a666eec13ab35"},
		},
	},
	{
		Query:    "select length(s) from mytable order by i",
		Expected: []sql.Row{{9}, {10}, {9}},
	},
	{
		Query:    "select char_length(s) from mytable order by i",
		Expected: []sql.Row{{9}, {10}, {9}},
	},
	{
		Query:    "select log2(i) from mytable order by i",
		Expected: []sql.Row{{0.0}, {1.0}, {1.5849625007211563}},
	},
	{
		Query:    "select ln(i) from mytable order by i",
		Expected: []sql.Row{{0.0}, {0.6931471805599453}, {1.0986122886681096}},
	},
	{
		Query:    "select log10(i) from mytable order by i",
		Expected: []sql.Row{{0.0}, {0.3010299956639812}, {0.4771212547196624}},
	},
	{
		Query:    "select log(3, i) from mytable order by i",
		Expected: []sql.Row{{0.0}, {0.6309297535714575}, {1.0}},
	},
	{
		Query: "select lower(s) from mytable order by i",
		Expected: []sql.Row{
			{"first row"},
			{"second row"},
			{"third row"},
		},
	},
	{
		Query: "select upper(s) from mytable order by i",
		Expected: []sql.Row{
			{"FIRST ROW"},
			{"SECOND ROW"},
			{"THIRD ROW"},
		},
	},
	{
		Query:    "select reverse(s) from mytable order by i",
		Expected: []sql.Row{{"wor tsrif"}, {"wor dnoces"}, {"wor driht"}},
	},
	{
		Query:    "select repeat(s, 2) from mytable order by i",
		Expected: []sql.Row{{"first rowfirst row"}, {"second rowsecond row"}, {"third rowthird row"}},
	},
	{
		Query:    "select replace(s, 'row', '') from mytable order by i",
		Expected: []sql.Row{{"first "}, {"second "}, {"third "}},
	},
	{
		Query:    "select rpad(s, 13, ' ') from mytable order by i",
		Expected: []sql.Row{{"first row    "}, {"second row   "}, {"third row    "}},
	},
	{
		Query:    "select lpad(s, 13, ' ') from mytable order by i",
		Expected: []sql.Row{{"    first row"}, {"   second row"}, {"    third row"}},
	},
	{
		Query:    "select sqrt(i) from mytable order by i",
		Expected: []sql.Row{{1.0}, {1.4142135623730951}, {1.7320508075688772}},
	},
	{
		Query:    "select pow(2, i) from mytable order by i",
		Expected: []sql.Row{{2.0}, {4.0}, {8.0}},
	},
	{
		Query:    "select ltrim(concat(' ', concat(s, ' '))) from mytable order by i",
		Expected: []sql.Row{{"first row "}, {"second row "}, {"third row "}},
	},
	{
		Query:    "select rtrim(concat(' ', concat(s, ' '))) from mytable order by i",
		Expected: []sql.Row{{" first row"}, {" second row"}, {" third row"}},
	},
	{
		Query:    "select trim(concat(' ', concat(s, ' '))) from mytable order by i",
		Expected: []sql.Row{{"first row"}, {"second row"}, {"third row"}},
	},
	{
		Query:    `SELECT GREATEST(CAST("1920-02-03 07:41:11" AS DATETIME), CAST("1980-06-22 14:32:56" AS DATETIME))`,
		Expected: []sql.Row{{time.Date(1980, 6, 22, 14, 32, 56, 0, time.UTC)}},
	},
	{
		Query:    `SELECT LEAST(1, 2, 3, 4)`,
		Expected: []sql.Row{{int64(1)}},
	},
	{
		Query:    `SELECT LEAST(1, 2, "3", 4)`,
		Expected: []sql.Row{{float64(1)}},
	},
	{
		Query:    `SELECT LEAST(1, 2, "9", "foo999")`,
		Expected: []sql.Row{{float64(1)}},
	},
	{
		Query:    `SELECT LEAST("aaa", "bbb", "ccc")`,
		Expected: []sql.Row{{"aaa"}},
	},
	{
		Query:    `SELECT LEAST(i, s) FROM mytable`,
		Expected: []sql.Row{{float64(1)}, {float64(2)}, {float64(3)}},
	},
	{
		Query:    `SELECT LEAST(CAST("1920-02-03 07:41:11" AS DATETIME), CAST("1980-06-22 14:32:56" AS DATETIME))`,
		Expected: []sql.Row{{time.Date(1920, 2, 3, 7, 41, 11, 0, time.UTC)}},
	},
	{
		Query: "SELECT i, i2, s2 FROM mytable LEFT JOIN othertable ON i = i2 - 1",
		Expected: []sql.Row{
			{int64(1), int64(2), "second"},
			{int64(2), int64(3), "first"},
			{int64(3), nil, nil},
		},
	},
	{
		Query: "SELECT i, i2, s2 FROM mytable RIGHT JOIN othertable ON i = i2 - 1",
		Expected: []sql.Row{
			{nil, int64(1), "third"},
			{int64(1), int64(2), "second"},
			{int64(2), int64(3), "first"},
		},
	},
	{
		Query: "SELECT i, i2, s2 FROM mytable LEFT OUTER JOIN othertable ON i = i2 - 1",
		Expected: []sql.Row{
			{int64(1), int64(2), "second"},
			{int64(2), int64(3), "first"},
			{int64(3), nil, nil},
		},
	},
	{
		Query: "SELECT i, i2, s2 FROM mytable RIGHT OUTER JOIN othertable ON i = i2 - 1",
		Expected: []sql.Row{
			{nil, int64(1), "third"},
			{int64(1), int64(2), "second"},
			{int64(2), int64(3), "first"},
		},
	},
	{
		Query: `SELECT sub.i, sub.i2, sub.s2, ot.i2, ot.s2 
				FROM othertable ot INNER JOIN 
					(SELECT i, i2, s2 FROM mytable INNER JOIN othertable ON i = i2) sub 
				ON sub.i = ot.i2 order by 1`,
		Expected: []sql.Row{
			{1, 1, "third", 1, "third"},
			{2, 2, "second", 2, "second"},
			{3, 3, "first", 3, "first"},
		},
	},
	{
		Query: `SELECT sub.i, sub.i2, sub.s2, ot.i2, ot.s2 
				FROM (SELECT i, i2, s2 FROM mytable INNER JOIN othertable ON i = i2) sub
				INNER JOIN othertable ot 
				ON sub.i = ot.i2 order by 1`,
		Expected: []sql.Row{
			{1, 1, "third", 1, "third"},
			{2, 2, "second", 2, "second"},
			{3, 3, "first", 3, "first"},
		},
	},
	{
		Query:    `SELECT CHAR_LENGTH('áé'), LENGTH('àè')`,
		Expected: []sql.Row{{int32(2), int32(4)}},
	},
	{
		Query:    "SELECT i, COUNT(i) AS `COUNT(i)` FROM (SELECT i FROM mytable) t GROUP BY i ORDER BY i, `COUNT(i)` DESC",
		Expected: []sql.Row{{int64(1), int64(1)}, {int64(2), int64(1)}, {int64(3), int64(1)}},
	},
	{
		Query: "SELECT i FROM mytable WHERE NOT s ORDER BY 1 DESC",
		Expected: []sql.Row{
			{int64(3)},
			{int64(2)},
			{int64(1)},
		},
	},
	{
		Query: "SELECT i FROM mytable WHERE NOT(NOT i) ORDER BY 1 DESC",
		Expected: []sql.Row{
			{int64(3)},
			{int64(2)},
			{int64(1)},
		},
	},
	{
		Query:    `SELECT NOW() - NOW()`,
		Expected: []sql.Row{{int64(0)}},
	},
	{
		Query:    `SELECT DATETIME(NOW()) - NOW()`,
		Expected: []sql.Row{{int64(0)}},
	},
	{
		Query:    `SELECT TIMESTAMP(NOW()) - NOW()`,
		Expected: []sql.Row{{int64(0)}},
	},
	{
		Query:    `SELECT NOW() - (NOW() - INTERVAL 1 SECOND)`,
		Expected: []sql.Row{{int64(1)}},
	},
	{
		Query:    `SELECT SUBSTR(SUBSTRING('0123456789ABCDEF', 1, 10), -4)`,
		Expected: []sql.Row{{"6789"}},
	},
	{
		Query:    `SELECT CASE i WHEN 1 THEN i ELSE NULL END FROM mytable`,
		Expected: []sql.Row{{int64(1)}, {nil}, {nil}},
	},
	{
		Query:    `SELECT (NULL+1)`,
		Expected: []sql.Row{{nil}},
	},
	{
		Query:    `SELECT ARRAY_LENGTH(null)`,
		Expected: []sql.Row{{nil}},
	},
	{
		Query:    `SELECT ARRAY_LENGTH("foo")`,
		Expected: []sql.Row{{nil}},
	},
	{
		Query:    `SELECT * FROM mytable WHERE NULL AND i = 3`,
		Expected: nil,
	},
	{
		Query:    `SELECT 1 FROM mytable GROUP BY i HAVING i > 1`,
		Expected: []sql.Row{{int8(1)}, {int8(1)}},
	},
	{
		Query:    `SELECT avg(i) FROM mytable GROUP BY i HAVING avg(i) > 1`,
		Expected: []sql.Row{{float64(2)}, {float64(3)}},
	},
	{
		Query:    "SELECT avg(i) as `avg(i)` FROM mytable GROUP BY i HAVING avg(i) > 1",
		Expected: []sql.Row{{float64(2)}, {float64(3)}},
	},
	{
		Query:    "SELECT avg(i) as `AVG(i)` FROM mytable GROUP BY i HAVING AVG(i) > 1",
		Expected: []sql.Row{{float64(2)}, {float64(3)}},
	},
	{
		Query: `SELECT s AS s, COUNT(*) AS count,  AVG(i) AS ` + "`AVG(i)`" + `
		FROM  (
			SELECT * FROM mytable
		) AS expr_qry
		GROUP BY s
		HAVING ((AVG(i) > 0))
		ORDER BY count DESC, s ASC
		LIMIT 10000`,
		Expected: []sql.Row{
			{"first row", int64(1), float64(1)},
			{"second row", int64(1), float64(2)},
			{"third row", int64(1), float64(3)},
		},
	},
	{
		Query:    `SELECT FIRST(i) FROM (SELECT i FROM mytable ORDER BY i) t`,
		Expected: []sql.Row{{int64(1)}},
	},
	{
		Query:    `SELECT LAST(i) FROM (SELECT i FROM mytable ORDER BY i) t`,
		Expected: []sql.Row{{int64(3)}},
	},
	{
		Query:    `SELECT COUNT(DISTINCT t.i) FROM tabletest t, mytable t2`,
		Expected: []sql.Row{{int64(3)}},
	},
	{
		Query:    `SELECT CASE WHEN NULL THEN "yes" ELSE "no" END AS test`,
		Expected: []sql.Row{{"no"}},
	},
	{
		Query: `SELECT
			table_schema,
			table_name,
			CASE
				WHEN table_type = 'BASE TABLE' THEN
					CASE
						WHEN table_schema = 'mysql'
							OR table_schema = 'performance_schema' THEN 'SYSTEM TABLE'
						ELSE 'TABLE'
					END
				WHEN table_type = 'TEMPORARY' THEN 'LOCAL_TEMPORARY'
				ELSE table_type
			END AS TABLE_TYPE
		FROM information_schema.tables
		WHERE table_schema = 'mydb'
			AND table_name = 'mytable'
		HAVING table_type IN ('TABLE', 'VIEW')
		ORDER BY table_type, table_schema, table_name`,
		Expected: []sql.Row{{"mydb", "mytable", "TABLE"}},
	},
	{
		Query:    `SELECT REGEXP_MATCHES("bopbeepbop", "bop")`,
		Expected: []sql.Row{{[]interface{}{"bop", "bop"}}},
	},
	{
		Query:    `SELECT EXPLODE(REGEXP_MATCHES("bopbeepbop", "bop"))`,
		Expected: []sql.Row{{"bop"}, {"bop"}},
	},
	{
		Query:    `SELECT EXPLODE(REGEXP_MATCHES("helloworld", "bop"))`,
		Expected: nil,
	},
	{
		Query:    `SELECT EXPLODE(REGEXP_MATCHES("", ""))`,
		Expected: []sql.Row{{""}},
	},
	{
		Query:    `SELECT REGEXP_MATCHES(NULL, "")`,
		Expected: []sql.Row{{nil}},
	},
	{
		Query:    `SELECT REGEXP_MATCHES("", NULL)`,
		Expected: []sql.Row{{nil}},
	},
	{
		Query:    `SELECT REGEXP_MATCHES("", "", NULL)`,
		Expected: []sql.Row{{nil}},
	},
	{
		Query: "SELECT * FROM newlinetable WHERE s LIKE '%text%'",
		Expected: []sql.Row{
			{int64(1), "\nthere is some text in here"},
			{int64(2), "there is some\ntext in here"},
			{int64(3), "there is some text\nin here"},
			{int64(4), "there is some text in here\n"},
			{int64(5), "there is some text in here"},
		},
	},
	{
		Query:    `SELECT i FROM mytable WHERE i = (SELECT 1)`,
		Expected: []sql.Row{{int64(1)}},
	},
	{
		Query: `SELECT i FROM mytable WHERE i IN (SELECT i FROM mytable) ORDER BY i`,
		Expected: []sql.Row{
			{int64(1)},
			{int64(2)},
			{int64(3)},
		},
	},
	{
		Query: `SELECT i FROM mytable WHERE i IN (SELECT i FROM mytable ORDER BY i ASC LIMIT 2) ORDER BY i`,
		Expected: []sql.Row{
			{int64(1)},
			{int64(2)},
		},
	},
	{
		Query: `SELECT i FROM mytable WHERE i NOT IN (SELECT i FROM mytable ORDER BY i ASC LIMIT 2)`,
		Expected: []sql.Row{
			{int64(3)},
		},
	},
	{
		Query: `SELECT i FROM mytable WHERE i NOT IN (SELECT i FROM mytable ORDER BY i ASC LIMIT 1) ORDER BY i`,
		Expected: []sql.Row{
			{2},
			{3},
		},
	},
	{
		Query: `SELECT i FROM mytable mt
						 WHERE (SELECT i FROM mytable where i = mt.i and i > 2) IS NOT NULL
						 AND (SELECT i2 FROM othertable where i2 = i) IS NOT NULL
						 ORDER BY i`,
		Expected: []sql.Row{
			{3},
		},
	},
	{
		Query: `SELECT i FROM mytable mt
						 WHERE (SELECT i FROM mytable where i = mt.i and i > 1) IS NOT NULL
						 AND (SELECT i2 FROM othertable where i2 = i and i < 3) IS NOT NULL
						 ORDER BY i`,
		Expected: []sql.Row{
			{2},
		},
	},
	{
		Query: `SELECT i FROM mytable mt
						 WHERE (SELECT i FROM mytable where i = mt.i) IS NOT NULL
						 AND (SELECT i2 FROM othertable where i2 = i) IS NOT NULL
						 ORDER BY i`,
		Expected: []sql.Row{
			{1}, {2}, {3},
		},
	},
	{
		Query: `SELECT pk,pk2, (SELECT pk from one_pk where pk = 1 limit 1) FROM one_pk t1, two_pk t2 WHERE pk=1 AND pk2=1 ORDER BY 1,2`,
		Expected: []sql.Row{
			{1, 1, 1},
			{1, 1, 1},
		},
	},
	{
		Query: `SELECT i FROM mytable
						 WHERE (SELECT i2 FROM othertable where i2 = i) IS NOT NULL
						 ORDER BY i`,
		Expected: []sql.Row{
			{1}, {2}, {3},
		},
	},
	{
		Query: `SELECT i FROM mytable mt
						 WHERE (SELECT i2 FROM othertable ot where ot.i2 = mt.i) IS NOT NULL
						 ORDER BY i`,
		Expected: []sql.Row{
			{1}, {2}, {3},
		},
	},
	{
		Query: `SELECT i FROM mytable mt
						 WHERE (SELECT row_number() over (order by ot.i2 desc) FROM othertable ot where ot.i2 = mt.i) = 2
						 ORDER BY i`,
		Expected: []sql.Row{},
	},
	{
		Query: `SELECT i FROM mytable mt
						 WHERE (SELECT row_number() over (order by ot.i2 desc) FROM othertable ot where ot.i2 = mt.i) = 1
						 ORDER BY i`,
		Expected: []sql.Row{
			{1},
			{2},
			{3},
		},
	},
	{
		Query:    `SELECT (SELECT i FROM mytable ORDER BY i ASC LIMIT 1) AS x`,
		Expected: []sql.Row{{int64(1)}},
	},
	{
		Query:    `SELECT (SELECT s FROM mytable ORDER BY i ASC LIMIT 1) AS x`,
		Expected: []sql.Row{{"first row"}},
	},
	{
		Query: `SELECT pk, (SELECT pk FROM one_pk WHERE pk < opk.pk ORDER BY 1 DESC LIMIT 1) FROM one_pk opk ORDER BY 1`,
		Expected: []sql.Row{
			{0, nil},
			{1, 0},
			{2, 1},
			{3, 2},
		},
	},
	{
		Query: `SELECT pk, (SELECT c3 FROM one_pk WHERE pk < opk.pk ORDER BY 1 DESC LIMIT 1) FROM one_pk opk ORDER BY 1`,
		Expected: []sql.Row{
			{0, nil},
			{1, 2},
			{2, 12},
			{3, 22},
		},
	},
	{
		Query: `SELECT pk, (SELECT c5 FROM one_pk WHERE c5 < opk.c5 ORDER BY 1 DESC LIMIT 1) FROM one_pk opk ORDER BY 1`,
		Expected: []sql.Row{
			{0, nil},
			{1, 4},
			{2, 14},
			{3, 24},
		},
	},
	{
		Query: `SELECT pk, (SELECT pk FROM one_pk WHERE c1 < opk.c1 ORDER BY 1 DESC LIMIT 1) FROM one_pk opk ORDER BY 1;`,
		Expected: []sql.Row{
			{0, nil},
			{1, 0},
			{2, 1},
			{3, 2},
		},
	},
	{
		Query: `SELECT pk, (SELECT c3 FROM one_pk WHERE c4 < opk.c2 ORDER BY 1 DESC LIMIT 1) FROM one_pk opk ORDER BY 1;`,
		Expected: []sql.Row{
			{0, nil},
			{1, 2},
			{2, 12},
			{3, 22},
		},
	},
	{
		Query: `SELECT pk,
					(SELECT c3 FROM one_pk WHERE c4 < opk.c2 ORDER BY 1 DESC LIMIT 1),
					(SELECT c5 + 1 FROM one_pk WHERE c5 < opk.c5 ORDER BY 1 DESC LIMIT 1)
					FROM one_pk opk ORDER BY 1;`,
		Expected: []sql.Row{
			{0, nil, nil},
			{1, 2, 5},
			{2, 12, 15},
			{3, 22, 25},
		},
	},
	{
		Query: `SELECT pk,
					(SELECT max(pk) FROM one_pk WHERE pk < opk.pk),
					(SELECT min(pk) FROM one_pk WHERE pk > opk.pk)
					FROM one_pk opk ORDER BY 1;`,
		Expected: []sql.Row{
			{0, nil, 1},
			{1, 0, 2},
			{2, 1, 3},
			{3, 2, nil},
		},
	},
	{
		Query: `SELECT pk,
					(SELECT max(pk) FROM one_pk WHERE pk < opk.pk) AS max,
					(SELECT min(pk) FROM one_pk WHERE pk > opk.pk) AS min
					FROM one_pk opk
					WHERE (SELECT min(pk) FROM one_pk WHERE pk > opk.pk) IS NOT NULL
					ORDER BY max;`,
		Expected: []sql.Row{
			{0, nil, 1},
			{1, 0, 2},
			{2, 1, 3},
		},
	},
	{
		Query: `SELECT pk,
					(SELECT max(pk) FROM one_pk WHERE pk < opk.pk) AS max,
					(SELECT min(pk) FROM one_pk WHERE pk > opk.pk) AS min
					FROM one_pk opk
					WHERE (SELECT max(pk) FROM one_pk WHERE pk >= opk.pk) > 0
					ORDER BY min;`,
		Expected: []sql.Row{
			{3, 2, nil},
			{0, nil, 1},
			{1, 0, 2},
			{2, 1, 3},
		},
	},
	{
		Query: `SELECT pk,
					(SELECT max(pk) FROM one_pk WHERE pk < opk.pk) AS max,
					(SELECT min(pk) FROM one_pk WHERE pk > opk.pk) AS min
					FROM one_pk opk
					WHERE (SELECT max(pk) FROM one_pk WHERE pk > opk.pk) > 0
					ORDER BY min;`,
		Expected: []sql.Row{
			{0, nil, 1},
			{1, 0, 2},
			{2, 1, 3},
		},
	},
	{
		Query: `SELECT pk,
					(SELECT max(pk) FROM one_pk WHERE pk < opk.pk) AS max,
					(SELECT min(pk) FROM one_pk WHERE pk > opk.pk) AS min
					FROM one_pk opk
					WHERE (SELECT max(pk) FROM one_pk WHERE pk > opk.pk) > 0
					ORDER BY max;`,
		Expected: []sql.Row{
			{0, nil, 1},
			{1, 0, 2},
			{2, 1, 3},
		},
	},
	{
		Query: `SELECT pk,
					(SELECT max(pk) FROM one_pk WHERE pk < opk.pk) AS max,
					(SELECT min(pk) FROM one_pk WHERE pk > opk.pk) AS min
					FROM one_pk opk
					WHERE (SELECT max(pk) FROM one_pk WHERE pk < opk.pk) IS NOT NULL
					ORDER BY min;`,
		Expected: []sql.Row{
			{3, 2, nil},
			{1, 0, 2},
			{2, 1, 3},
		},
	},
	{
		Query: `SELECT pk,
					(SELECT max(pk) FROM one_pk WHERE pk < opk.pk) AS max,
					(SELECT min(pk) FROM one_pk WHERE pk > opk.pk) AS min
					FROM one_pk opk ORDER BY min;`,
		Expected: []sql.Row{
			{3, 2, nil},
			{0, nil, 1},
			{1, 0, 2},
			{2, 1, 3},
		},
	},
	{
		Query: `SELECT pk, (SELECT max(pk) FROM one_pk WHERE pk < opk.pk) AS x FROM one_pk opk GROUP BY x ORDER BY x`,
		Expected: []sql.Row{
			{0, nil},
			{1, 0},
			{2, 1},
			{3, 2},
		},
	},
	{
		Query: `SELECT pk,
					(SELECT max(pk) FROM one_pk WHERE pk < opk.pk) AS max,
					(SELECT min(pk) FROM one_pk WHERE pk > opk.pk) AS min
					FROM one_pk opk
					WHERE (SELECT max(pk) FROM one_pk WHERE pk >= opk.pk)
					ORDER BY min;`,
		Expected: []sql.Row{
			{3, 2, nil},
			{0, nil, 1},
			{1, 0, 2},
			{2, 1, 3},
		},
	},
	{
		Query: `SELECT pk FROM one_pk
					WHERE (SELECT max(pk1) FROM two_pk WHERE pk1 >= pk) IS NOT NULL
					ORDER BY 1;`,
		Expected: []sql.Row{
			{0},
			{1},
		},
	},
	{
		Query: `SELECT pk FROM one_pk opk
					WHERE (SELECT count(*) FROM two_pk where pk1 * 10 <= opk.c1) > 2
					ORDER BY 1;`,
		Expected: []sql.Row{
			{1},
			{2},
			{3},
		},
	},
	{
		Query: `SELECT pk,
					(SELECT max(pk) FROM one_pk WHERE pk < opk.pk) AS max,
					(SELECT min(pk) FROM one_pk WHERE pk > opk.pk) AS min
					FROM one_pk opk
					WHERE (SELECT max(pk) FROM one_pk WHERE pk >= opk.pk) > 0
					ORDER BY min;`,
		Expected: []sql.Row{
			{3, 2, nil},
			{0, nil, 1},
			{1, 0, 2},
			{2, 1, 3},
		},
	},
	{
		Query: `SELECT pk, (SELECT max(pk) FROM one_pk WHERE one_pk.pk * 10 <= opk.c1) FROM one_pk opk ORDER BY 1`,
		Expected: []sql.Row{
			{0, 0},
			{1, 1},
			{2, 2},
			{3, 3},
		},
	},
	{
		Query: `SELECT pk, (SELECT max(pk) FROM one_pk WHERE pk <= opk.pk) FROM one_pk opk ORDER BY 1`,
		Expected: []sql.Row{
			{0, 0},
			{1, 1},
			{2, 2},
			{3, 3},
		},
	},
	{
		Query: `SELECT pk, (SELECT max(pk) FROM one_pk WHERE pk < opk.pk) FROM one_pk opk ORDER BY 1`,
		Expected: []sql.Row{
			{0, nil},
			{1, 0},
			{2, 1},
			{3, 2},
		},
	},
	{
		Query: `SELECT pk, (SELECT max(pk) FROM one_pk WHERE pk < opk.pk) FROM one_pk opk ORDER BY 2`,
		Expected: []sql.Row{
			{0, nil},
			{1, 0},
			{2, 1},
			{3, 2},
		},
	},
	{
		Query: `SELECT pk, (SELECT max(pk) FROM one_pk WHERE pk < opk.pk) AS x FROM one_pk opk ORDER BY x`,
		Expected: []sql.Row{
			{0, nil},
			{1, 0},
			{2, 1},
			{3, 2},
		},
	},
	{
		Query: `SELECT pk, (SELECT max(pk) FROM one_pk WHERE pk < opk.pk) AS x
						FROM one_pk opk WHERE (SELECT max(pk) FROM one_pk WHERE pk < opk.pk) IS NOT NULL ORDER BY x`,
		Expected: []sql.Row{
			{1, 0},
			{2, 1},
			{3, 2},
		},
	},
	{
		Query: `SELECT pk, (SELECT max(pk) FROM one_pk WHERE pk < opk.pk) AS max
						FROM one_pk opk WHERE (SELECT max(pk) FROM one_pk WHERE pk < opk.pk) IS NOT NULL ORDER BY max`,
		Expected: []sql.Row{
			{1, 0},
			{2, 1},
			{3, 2},
		},
	},
	{
		Query: `SELECT pk, (SELECT max(pk) FROM one_pk WHERE pk < opk.pk) AS x
						FROM one_pk opk WHERE (SELECT max(pk) FROM one_pk WHERE pk < opk.pk) > 0 ORDER BY x`,
		Expected: []sql.Row{
			{2, 1},
			{3, 2},
		},
	},
	{
		Query: `SELECT pk, (SELECT max(pk) FROM one_pk WHERE pk < opk.pk) AS x
						FROM one_pk opk WHERE (SELECT max(pk) FROM one_pk WHERE pk < opk.pk) > 0
						GROUP BY x ORDER BY x`,
		Expected: []sql.Row{
			{2, 1},
			{3, 2},
		},
	},
	{
		Query: `SELECT pk, (SELECT max(pk) FROM one_pk WHERE pk < opk.pk) AS x
						FROM one_pk opk WHERE (SELECT max(pk) FROM one_pk WHERE pk < opk.pk) > 0
						GROUP BY (SELECT max(pk) FROM one_pk WHERE pk < opk.pk) ORDER BY x`,
		Expected: []sql.Row{
			{2, 1},
			{3, 2},
		},
	},
	{
		Query: `SELECT pk, (SELECT max(pk) FROM one_pk WHERE pk < opk.pk) AS x
						FROM one_pk opk WHERE (SELECT max(pk) FROM one_pk WHERE pk > opk.pk) > 0 ORDER BY x`,
		Expected: []sql.Row{
			{0, nil},
			{1, 0},
			{2, 1},
		},
	},
	{
		Query: `SELECT pk, (SELECT max(pk) FROM one_pk WHERE pk < opk.pk) AS x
						FROM one_pk opk WHERE (SELECT min(pk) FROM one_pk WHERE pk < opk.pk) > 0 ORDER BY x`,
		Expected: []sql.Row{},
	},
	{
		Query: `SELECT pk, (SELECT max(pk) FROM one_pk WHERE pk < opk.pk) AS x
						FROM one_pk opk WHERE (SELECT min(pk) FROM one_pk WHERE pk > opk.pk) > 0 ORDER BY x`,
		Expected: []sql.Row{
			{0, nil},
			{1, 0},
			{2, 1},
		},
	},
	{
		Query: `SELECT pk,
					(SELECT max(pk1) FROM two_pk WHERE pk1 < pk) AS max,
					(SELECT min(pk2) FROM two_pk WHERE pk2 > pk) AS min
					FROM one_pk ORDER BY min, pk;`,
		Expected: []sql.Row{
			{1, 0, nil},
			{2, 1, nil},
			{3, 1, nil},
			{0, nil, 1},
		},
	},
	{
		Query: `SELECT pk,
						(SELECT max(pk1) FROM two_pk tpk WHERE pk1 IN (SELECT pk1 FROM two_pk WHERE pk1 = tpk.pk2)) AS one,
						(SELECT min(pk2) FROM two_pk tpk WHERE pk2 IN (SELECT pk2 FROM two_pk WHERE pk2 = tpk.pk1)) AS zero
						FROM one_pk ORDER BY pk;`,
		Expected: []sql.Row{
			{0, 1, 0},
			{1, 1, 0},
			{2, 1, 0},
			{3, 1, 0},
		},
	},
	{
		Query: `SELECT pk,
						(SELECT sum(pk1+pk2) FROM two_pk WHERE pk1+pk2 IN (SELECT pk1+pk2 FROM two_pk WHERE pk1+pk2 = pk)) AS sum,
						(SELECT min(pk2) FROM two_pk WHERE pk2 IN (SELECT pk2 FROM two_pk WHERE pk2 = pk)) AS equal
						FROM one_pk ORDER BY pk;`,
		Expected: []sql.Row{
			{0, 0.0, 0},
			{1, 2.0, 1},
			{2, 2.0, nil},
			{3, nil, nil},
		},
	},
	{
		Query: `SELECT pk,
						(SELECT sum(c1) FROM two_pk WHERE c1 + 3 IN (SELECT c4 FROM two_pk WHERE c3 > opk.c5)) AS sum,
						(SELECT sum(c1) FROM two_pk WHERE pk2 IN (SELECT pk2 FROM two_pk WHERE c1 + 1 < opk.c2)) AS sum2
					FROM one_pk opk ORDER BY pk`,
		Expected: []sql.Row{
			{0, 60.0, nil},
			{1, 50.0, 20.0},
			{2, 30.0, 60.0},
			{3, nil, 60.0},
		},
	},
	{
		Query: `SELECT pk, (SELECT min(pk) FROM one_pk WHERE pk > opk.pk) FROM one_pk opk ORDER BY 1`,
		Expected: []sql.Row{
			{0, 1},
			{1, 2},
			{2, 3},
			{3, nil},
		},
	},
	{
		Query: `SELECT pk, (SELECT max(pk) FROM one_pk WHERE one_pk.pk <= one_pk.pk) FROM one_pk ORDER BY 1`,
		Expected: []sql.Row{
			{0, 3},
			{1, 3},
			{2, 3},
			{3, 3},
		},
	},
	{
		Query: `SELECT pk as a, (SELECT max(pk) FROM one_pk WHERE pk <= a) FROM one_pk ORDER BY 1`,
		Expected: []sql.Row{
			{0, 0},
			{1, 1},
			{2, 2},
			{3, 3},
		},
	},
	{
		Query: `SELECT pk as a, (SELECT max(pk) FROM one_pk WHERE pk <= a) FROM one_pk opk ORDER BY 1`,
		Expected: []sql.Row{
			{0, 0},
			{1, 1},
			{2, 2},
			{3, 3},
		},
	},
	{
		Query: `SELECT pk, (SELECT max(pk) FROM one_pk b WHERE b.pk <= opk.pk) FROM one_pk opk ORDER BY 1`,
		Expected: []sql.Row{
			{0, 0},
			{1, 1},
			{2, 2},
			{3, 3},
		},
	},
	{
		Query: `SELECT pk, (SELECT max(pk) FROM one_pk WHERE pk <= pk) FROM one_pk opk ORDER BY 1`,
		Expected: []sql.Row{
			{0, 3},
			{1, 3},
			{2, 3},
			{3, 3},
		},
	},
	{
		Query: `SELECT pk, (SELECT max(pk) FROM one_pk b WHERE b.pk <= pk) FROM one_pk opk ORDER BY 1`,
		Expected: []sql.Row{
			{0, 3},
			{1, 3},
			{2, 3},
			{3, 3},
		},
	},
	{
		Query: `SELECT pk, (SELECT max(pk) FROM one_pk b WHERE b.pk <= one_pk.pk) FROM one_pk ORDER BY 1`,
		Expected: []sql.Row{
			{0, 0},
			{1, 1},
			{2, 2},
			{3, 3},
		},
	},
	{
		Query: `SELECT DISTINCT n FROM bigtable ORDER BY t`,
		Expected: []sql.Row{
			{int64(1)},
			{int64(9)},
			{int64(7)},
			{int64(3)},
			{int64(2)},
			{int64(8)},
			{int64(6)},
			{int64(5)},
			{int64(4)},
		},
	},
	{
		Query: "SELECT pk,pk1,pk2 FROM one_pk, two_pk ORDER BY 1,2,3",
		Expected: []sql.Row{
			{0, 0, 0},
			{0, 0, 1},
			{0, 1, 0},
			{0, 1, 1},
			{1, 0, 0},
			{1, 0, 1},
			{1, 1, 0},
			{1, 1, 1},
			{2, 0, 0},
			{2, 0, 1},
			{2, 1, 0},
			{2, 1, 1},
			{3, 0, 0},
			{3, 0, 1},
			{3, 1, 0},
			{3, 1, 1},
		},
	},
	{
		Query: "SELECT t1.c1,t2.c2 FROM one_pk t1, two_pk t2 WHERE pk1=1 AND pk2=1 ORDER BY 1,2",
		Expected: []sql.Row{
			{0, 31},
			{10, 31},
			{20, 31},
			{30, 31},
		},
	},
	{
		Query: "SELECT t1.i, t2.i FROM mytable t1, mytable t2 WHERE t2.i=1 AND t1.s = t2.s ORDER BY 1,2",
		Expected: []sql.Row{
			{1, 1},
		},
	},
	{
		Query: "SELECT t1.c1,t2.c2 FROM one_pk t1, two_pk t2 WHERE t2.pk1=1 AND t2.pk2=1 ORDER BY 1,2",
		Expected: []sql.Row{
			{0, 31},
			{10, 31},
			{20, 31},
			{30, 31},
		},
	},
	{
		Query: "SELECT t1.c1,t2.c2 FROM one_pk t1, two_pk t2 WHERE pk1=1 OR pk2=1 ORDER BY 1,2",
		Expected: []sql.Row{
			{0, 11},
			{0, 21},
			{0, 31},
			{10, 11},
			{10, 21},
			{10, 31},
			{20, 11},
			{20, 21},
			{20, 31},
			{30, 11},
			{30, 21},
			{30, 31},
		},
	},
	{
		Query: "SELECT pk,pk2 FROM one_pk t1, two_pk t2 WHERE pk=1 AND pk2=1 ORDER BY 1,2",
		Expected: []sql.Row{
			{1, 1},
			{1, 1},
		},
	},
	{
		Query: "SELECT pk,pk1,pk2 FROM one_pk,two_pk WHERE pk=0 AND pk1=0 OR pk2=1 ORDER BY 1,2,3",
		Expected: []sql.Row{
			{0, 0, 0},
			{0, 0, 1},
			{0, 1, 1},
			{1, 0, 1},
			{1, 1, 1},
			{2, 0, 1},
			{2, 1, 1},
			{3, 0, 1},
			{3, 1, 1},
		},
	},
	{
		Query: "SELECT pk,pk1,pk2 FROM one_pk,two_pk WHERE one_pk.c1=two_pk.c1 ORDER BY 1,2,3",
		Expected: []sql.Row{
			{0, 0, 0},
			{1, 0, 1},
			{2, 1, 0},
			{3, 1, 1},
		},
	},
	{
		Query: "SELECT one_pk.c5,pk1,pk2 FROM one_pk,two_pk WHERE pk=pk1 ORDER BY 1,2,3",
		Expected: []sql.Row{
			{4, 0, 0},
			{4, 0, 1},
			{14, 1, 0},
			{14, 1, 1},
		},
	},
	{
		Query: "SELECT opk.c5,pk1,pk2 FROM one_pk opk, two_pk tpk WHERE pk=pk1 ORDER BY 1,2,3",
		Expected: []sql.Row{
			{4, 0, 0},
			{4, 0, 1},
			{14, 1, 0},
			{14, 1, 1},
		},
	},
	{
		Query: "SELECT one_pk.c5,pk1,pk2 FROM one_pk JOIN two_pk ON pk=pk1 ORDER BY 1,2,3",
		Expected: []sql.Row{
			{4, 0, 0},
			{4, 0, 1},
			{14, 1, 0},
			{14, 1, 1},
		},
	},
	{
		Query: "SELECT opk.c5,pk1,pk2 FROM one_pk opk JOIN two_pk tpk ON pk=pk1 ORDER BY 1,2,3",
		Expected: []sql.Row{
			{4, 0, 0},
			{4, 0, 1},
			{14, 1, 0},
			{14, 1, 1},
		},
	},
	{
		Query: "SELECT opk.c5,pk1,pk2 FROM one_pk opk JOIN two_pk tpk ON opk.pk=tpk.pk1 ORDER BY 1,2,3",
		Expected: []sql.Row{
			{4, 0, 0},
			{4, 0, 1},
			{14, 1, 0},
			{14, 1, 1},
		},
	},
	{
		Query: "SELECT pk,pk1,pk2 FROM one_pk JOIN two_pk ON one_pk.c1=two_pk.c1 WHERE pk=1 ORDER BY 1,2,3",
		Expected: []sql.Row{
			{1, 0, 1},
		},
	},
	{
		Query: "SELECT pk,pk1,pk2 FROM one_pk JOIN two_pk ON one_pk.pk=two_pk.pk1 AND one_pk.pk=two_pk.pk2 ORDER BY 1,2,3",
		Expected: []sql.Row{
			{0, 0, 0},
			{1, 1, 1},
		},
	},
	{
		Query: "SELECT pk,pk1,pk2 FROM one_pk opk JOIN two_pk tpk ON opk.pk=tpk.pk1 AND opk.pk=tpk.pk2 ORDER BY 1,2,3",
		Expected: []sql.Row{
			{0, 0, 0},
			{1, 1, 1},
		},
	},
	{
		Query: "SELECT pk,pk1,pk2 FROM one_pk opk JOIN two_pk tpk ON pk=tpk.pk1 AND pk=tpk.pk2 ORDER BY 1,2,3",
		Expected: []sql.Row{
			{0, 0, 0},
			{1, 1, 1},
		},
	},
	{
		Query: `SELECT pk,tpk.pk1,tpk2.pk1,tpk.pk2,tpk2.pk2 FROM one_pk 
						LEFT JOIN two_pk tpk ON one_pk.pk=tpk.pk1 AND one_pk.pk-1=tpk.pk2 
						LEFT JOIN two_pk tpk2 ON tpk2.pk1=TPK.pk2 AND TPK2.pk2=tpk.pk1
						ORDER BY 1`,
		Expected: []sql.Row{
			{0, nil, nil, nil, nil},
			{1, 1, 0, 0, 1},
			{2, nil, nil, nil, nil},
			{3, nil, nil, nil, nil},
		},
	},
	{
		Query: `SELECT pk,tpk.pk1,tpk2.pk1,tpk.pk2,tpk2.pk2 FROM one_pk 
						JOIN two_pk tpk ON pk=tpk.pk1 AND pk-1=tpk.pk2 
						JOIN two_pk tpk2 ON pk-1=TPK2.pk1 AND pk=tpk2.pk2
						ORDER BY 1`,
		Expected: []sql.Row{
			{1, 1, 0, 0, 1},
		},
	},
	{
		Query: `SELECT pk,tpk.pk1,tpk2.pk1,tpk.pk2,tpk2.pk2 FROM one_pk 
						JOIN two_pk tpk ON pk=tpk.pk1 AND pk-1=tpk.pk2 
						JOIN two_pk tpk2 ON pk-1=TPK2.pk1 AND pk=tpk2.pk2
						ORDER BY 1`,
		Expected: []sql.Row{
			{1, 1, 0, 0, 1},
		},
	},
	{
		Query: "SELECT pk,pk1,pk2 FROM one_pk LEFT JOIN two_pk ON one_pk.pk=two_pk.pk1 AND one_pk.pk=two_pk.pk2 ORDER BY 1,2,3",
		Expected: []sql.Row{
			{0, 0, 0},
			{1, 1, 1},
			{2, nil, nil},
			{3, nil, nil},
		},
	},
	{
		Query: "SELECT pk,pk1,pk2 FROM one_pk RIGHT JOIN two_pk ON one_pk.pk=two_pk.pk1 AND one_pk.pk=two_pk.pk2 ORDER BY 1,2,3",
		Expected: []sql.Row{
			{nil, 0, 1},
			{nil, 1, 0},
			{0, 0, 0},
			{1, 1, 1},
		},
	},
	{
		Query: "SELECT i,pk1,pk2 FROM mytable JOIN two_pk ON i-1=pk1 AND i-2=pk2 ORDER BY 1,2,3",
		Expected: []sql.Row{
			{int64(2), 1, 0},
		},
	},
	{
		Query: "SELECT a.pk1,a.pk2,b.pk1,b.pk2 FROM two_pk a JOIN two_pk b ON a.pk1=b.pk2 AND a.pk2=b.pk1 ORDER BY 1,2,3",
		Expected: []sql.Row{
			{0, 0, 0, 0},
			{0, 1, 1, 0},
			{1, 0, 0, 1},
			{1, 1, 1, 1},
		},
	},
	{
		Query: "SELECT a.pk1,a.pk2,b.pk1,b.pk2 FROM two_pk a JOIN two_pk b ON a.pk1=b.pk1 AND a.pk2=b.pk2 ORDER BY 1,2,3",
		Expected: []sql.Row{
			{0, 0, 0, 0},
			{0, 1, 0, 1},
			{1, 0, 1, 0},
			{1, 1, 1, 1},
		},
	},
	{
		Query: "SELECT a.pk1,a.pk2,b.pk1,b.pk2 FROM two_pk a, two_pk b WHERE a.pk1=b.pk1 AND a.pk2=b.pk2 ORDER BY 1,2,3",
		Expected: []sql.Row{
			{0, 0, 0, 0},
			{0, 1, 0, 1},
			{1, 0, 1, 0},
			{1, 1, 1, 1},
		},
	},
	{
		Query: "SELECT a.pk1,a.pk2,b.pk1,b.pk2 FROM two_pk a JOIN two_pk b ON b.pk1=a.pk1 AND a.pk2=b.pk2 ORDER BY 1,2,3",
		Expected: []sql.Row{
			{0, 0, 0, 0},
			{0, 1, 0, 1},
			{1, 0, 1, 0},
			{1, 1, 1, 1},
		},
	},
	{
		Query: "SELECT a.pk1,a.pk2,b.pk1,b.pk2 FROM two_pk a JOIN two_pk b ON a.pk1+1=b.pk1 AND a.pk2+1=b.pk2 ORDER BY 1,2,3",
		Expected: []sql.Row{
			{0, 0, 1, 1},
		},
	},
	{
		Query: "SELECT pk,pk1,pk2 FROM one_pk LEFT JOIN two_pk ON pk=pk1 ORDER BY 1,2,3",
		Expected: []sql.Row{
			{0, 0, 0},
			{0, 0, 1},
			{1, 1, 0},
			{1, 1, 1},
			{2, nil, nil},
			{3, nil, nil},
		},
	},
	{
		Query: "SELECT pk,i2,f FROM one_pk LEFT JOIN niltable ON pk=i2 ORDER BY 1",
		Expected: []sql.Row{
			{0, nil, nil},
			{1, nil, nil},
			{2, int64(2), nil},
			{3, nil, nil},
		},
	},
	{
		Query: "SELECT pk,i2,f FROM one_pk RIGHT JOIN niltable ON pk=i2 ORDER BY 2,3",
		Expected: []sql.Row{
			{nil, nil, nil},
			{nil, nil, nil},
			{nil, nil, 5.0},
			{2, int64(2), nil},
			{nil, int64(4), 4.0},
			{nil, int64(6), 6.0},
		},
	},
	{
		Query: "SELECT pk,i2,f FROM one_pk LEFT JOIN niltable ON pk=i2 AND f IS NOT NULL ORDER BY 1", // AND clause causes right table join miss
		Expected: []sql.Row{
			{0, nil, nil},
			{1, nil, nil},
			{2, nil, nil},
			{3, nil, nil},
		},
	},
	{
		Query: "SELECT pk,i2,f FROM one_pk RIGHT JOIN niltable ON pk=i2 and pk > 0 ORDER BY 2,3", // > 0 clause in join condition is ignored
		Expected: []sql.Row{
			{nil, nil, nil},
			{nil, nil, nil},
			{nil, nil, 5.0},
			{2, int64(2), nil},
			{nil, int64(4), 4.0},
			{nil, int64(6), 6.0},
		},
	},
	{
		Query: "SELECT pk,i2,f FROM one_pk LEFT JOIN niltable ON pk=i WHERE i2 IS NOT NULL ORDER BY 1",
		Expected: []sql.Row{
			{2, int64(2), nil},
		},
	},
	{
		Query: "SELECT pk,i,f FROM one_pk LEFT JOIN niltable ON pk=i WHERE f IS NULL AND pk < 2 ORDER BY 1",
		Expected: []sql.Row{
			{0, nil, nil},
			{1, 1, nil},
		},
	},
	{
		Query: "SELECT pk,i2,f FROM one_pk RIGHT JOIN niltable ON pk=i WHERE f IS NOT NULL ORDER BY 2,3",
		Expected: []sql.Row{
			{nil, nil, 5.0},
			{nil, int64(4), 4.0},
			{nil, int64(6), 6.0},
		},
	},
	{
		Query: "SELECT pk,i,f FROM one_pk LEFT JOIN niltable ON pk=i WHERE pk > 1 ORDER BY 1",
		Expected: []sql.Row{
			{2, 2, nil},
			{3, 3, nil},
		},
	},
	{
		Query: "SELECT pk,i,f FROM one_pk LEFT JOIN niltable ON pk=i WHERE i2 > 1 ORDER BY 1",
		Expected: []sql.Row{
			{2, 2, nil},
		},
	},
	{
		Query: "SELECT pk,i,f FROM one_pk LEFT JOIN niltable ON pk=i WHERE i > 1 ORDER BY 1",
		Expected: []sql.Row{
			{2, 2, nil},
			{3, 3, nil},
		},
	},
	{
		Query: "SELECT pk,i,f FROM one_pk LEFT JOIN niltable ON pk=i WHERE c1 > 10 ORDER BY 1",
		Expected: []sql.Row{
			{2, 2, nil},
			{3, 3, nil},
		},
	},
	{
		Query: "SELECT pk,i,f FROM one_pk RIGHT JOIN niltable ON pk=i WHERE f IS NOT NULL ORDER BY 2,3",
		Expected: []sql.Row{
			{nil, 4, 4.0},
			{nil, 5, 5.0},
			{nil, 6, 6.0},
		},
	},
	{
		Query: "SELECT t1.i,t1.i2 FROM niltable t1 LEFT JOIN niltable t2 ON t1.i=t2.i2 WHERE t2.f IS NULL ORDER BY 1,2",
		Expected: []sql.Row{
			{1, nil},
			{2, 2},
			{3, nil},
			{5, nil},
		},
	},
	{
		Query: "SELECT pk,i2,f FROM one_pk LEFT JOIN niltable ON pk=i2 WHERE pk > 1 ORDER BY 1",
		Expected: []sql.Row{
			{2, int64(2), nil},
			{3, nil, nil},
		},
	},
	{
		Query: "SELECT pk,i2,f FROM one_pk RIGHT JOIN niltable ON pk=i2 WHERE pk > 0 ORDER BY 2,3",
		Expected: []sql.Row{
			{2, int64(2), nil},
		},
	},
	{
		Query: "SELECT GREATEST(CAST(i AS CHAR), CAST(b AS CHAR)) FROM niltable order by i",
		Expected: []sql.Row{
			{nil},
			{"2"},
			{"3"},
			{nil},
			{"5"},
			{"6"},
		},
	},
	{
		Query: "SELECT pk,pk1,pk2,one_pk.c1 AS foo, two_pk.c1 AS bar FROM one_pk JOIN two_pk ON one_pk.c1=two_pk.c1 ORDER BY 1,2,3",
		Expected: []sql.Row{
			{0, 0, 0, 0, 0},
			{1, 0, 1, 10, 10},
			{2, 1, 0, 20, 20},
			{3, 1, 1, 30, 30},
		},
	},
	{
		Query: "SELECT pk,pk1,pk2,one_pk.c1 AS foo,two_pk.c1 AS bar FROM one_pk JOIN two_pk ON one_pk.c1=two_pk.c1 WHERE one_pk.c1=10",
		Expected: []sql.Row{
			{1, 0, 1, 10, 10},
		},
	},
	{
		Query: "SELECT pk,pk1,pk2 FROM one_pk JOIN two_pk ON pk1-pk>0 AND pk2<1",
		Expected: []sql.Row{
			{0, 1, 0},
		},
	},
	{
		Query: "SELECT pk,pk1,pk2 FROM one_pk JOIN two_pk ORDER BY 1,2,3",
		Expected: []sql.Row{
			{0, 0, 0},
			{0, 0, 1},
			{0, 1, 0},
			{0, 1, 1},
			{1, 0, 0},
			{1, 0, 1},
			{1, 1, 0},
			{1, 1, 1},
			{2, 0, 0},
			{2, 0, 1},
			{2, 1, 0},
			{2, 1, 1},
			{3, 0, 0},
			{3, 0, 1},
			{3, 1, 0},
			{3, 1, 1},
		},
	},
	{
		Query: "SELECT a.pk,b.pk FROM one_pk a JOIN one_pk b ON a.pk = b.pk order by a.pk",
		Expected: []sql.Row{
			{0, 0},
			{1, 1},
			{2, 2},
			{3, 3},
		},
	},
	{
		Query: "SELECT a.pk,b.pk FROM one_pk a, one_pk b WHERE a.pk = b.pk order by a.pk",
		Expected: []sql.Row{
			{0, 0},
			{1, 1},
			{2, 2},
			{3, 3},
		},
	},
	{
		Query: "SELECT one_pk.pk,b.pk FROM one_pk JOIN one_pk b ON one_pk.pk = b.pk order by one_pk.pk",
		Expected: []sql.Row{
			{0, 0},
			{1, 1},
			{2, 2},
			{3, 3},
		},
	},
	{
		Query: "SELECT one_pk.pk,b.pk FROM one_pk, one_pk b WHERE one_pk.pk = b.pk order by one_pk.pk",
		Expected: []sql.Row{
			{0, 0},
			{1, 1},
			{2, 2},
			{3, 3},
		},
	},
	{
		Query:    "SELECT 2.0 + CAST(5 AS DECIMAL)",
		Expected: []sql.Row{{float64(7)}},
	},
	{
		Query:    "SELECT (CASE WHEN i THEN i ELSE 0 END) as cases_i from mytable",
		Expected: []sql.Row{{int64(1)}, {int64(2)}, {int64(3)}},
	},
	{
		Query:    "SELECT 1/0 FROM dual",
		Expected: []sql.Row{{sql.Null}},
	},
	{
		Query:    "SELECT 0/0 FROM dual",
		Expected: []sql.Row{{sql.Null}},
	},
	{
		Query:    "SELECT 1.0/0.0 FROM dual",
		Expected: []sql.Row{{sql.Null}},
	},
	{
		Query:    "SELECT 0.0/0.0 FROM dual",
		Expected: []sql.Row{{sql.Null}},
	},
	{
		Query:    "SELECT 1 div 0 FROM dual",
		Expected: []sql.Row{{sql.Null}},
	},
	{
		Query:    "SELECT 1.0 div 0.0 FROM dual",
		Expected: []sql.Row{{sql.Null}},
	},
	{
		Query:    "SELECT 0 div 0 FROM dual",
		Expected: []sql.Row{{sql.Null}},
	},
	{
		Query:    "SELECT 0.0 div 0.0 FROM dual",
		Expected: []sql.Row{{sql.Null}},
	},
	{
		Query:    "SELECT NULL <=> NULL FROM dual",
		Expected: []sql.Row{{1}},
	},
	{
		Query:    "SELECT POW(2,3) FROM dual",
		Expected: []sql.Row{{float64(8)}},
	},
	{
		Query: "SELECT * FROM people WHERE last_name='doe' and first_name='jane' order by dob",
		Expected: []sql.Row{
			sql.NewRow(dob(1990, 2, 21), "jane", "doe", "", int64(68), int64(1)),
			sql.NewRow(dob(2010, 3, 15), "jane", "doe", "", int64(69), int64(1)),
		},
	},
	{
		Query: "SELECT count(*) FROM people WHERE last_name='doe' and first_name='jane' order by dob",
		Expected: []sql.Row{
			sql.NewRow(2),
		},
	},
	{
		Query: "SELECT VALUES(i) FROM mytable",
		Expected: []sql.Row{
			sql.NewRow(nil),
			sql.NewRow(nil),
			sql.NewRow(nil),
		},
	},
	{
		Query: `select i, row_number() over (order by i desc), 
				row_number() over (order by length(s),i) from mytable order by 1;`,
		Expected: []sql.Row{
			{1, 3, 1},
			{2, 2, 3},
			{3, 1, 2},
		},
	},
	{
		Query: `select i, row_number() over (order by i desc) from mytable where i = 2 order by 1;`,
		Expected: []sql.Row{
			{2, 1},
		},
	},
	{
		Query: `SELECT i, (SELECT row_number() over (order by ot.i2 desc) FROM othertable ot where ot.i2 = mt.i) from mytable mt order by 1;`,
		Expected: []sql.Row{
			{1, 1},
			{2, 1},
			{3, 1},
		},
	},
	{
		Query: `select row_number() over (order by i desc), 
				row_number() over (order by length(s),i) from mytable order by i;`,
		Expected: []sql.Row{
			{3, 1},
			{2, 3},
			{1, 2},
		},
	},
	{
		Query: `select *, row_number() over (order by i desc), 
				row_number() over (order by length(s),i) from mytable order by i;`,
		Expected: []sql.Row{
			{1, "first row", 3, 1},
			{2, "second row", 2, 3},
			{3, "third row", 1, 2},
		},
	},
	{
		Query: `select row_number() over (order by i desc), 
				row_number() over (order by length(s),i) 
				from mytable mt join othertable ot 
				on mt.i = ot.i2    
				order by mt.i;`,
		Expected: []sql.Row{
			{3, 1},
			{2, 3},
			{1, 2},
		},
	},
	{
		Query: `select i, row_number() over (order by i desc), 
				row_number() over (order by length(s),i) from mytable order by 1 desc;`,
		Expected: []sql.Row{
			{3, 1, 2},
			{2, 2, 3},
			{1, 3, 1},
		},
	},
	{
		Query: `select i, row_number() over (order by i desc) as i_num,
				row_number() over (order by length(s),i) as s_num from mytable order by 1;`,
		Expected: []sql.Row{
			{1, 3, 1},
			{2, 2, 3},
			{3, 1, 2},
		},
	},
	{
		Query: `select i, row_number() over (order by i desc) + 3,
			row_number() over (order by length(s),i) as s_asc, 
			row_number() over (order by length(s) desc,i desc) as s_desc 
			from mytable order by 1;`,
		Expected: []sql.Row{
			{1, 6, 1, 3},
			{2, 5, 3, 1},
			{3, 4, 2, 2},
		},
	},
	{
		Query: `select i, row_number() over (order by i desc) + 3,
			row_number() over (order by length(s),i) + 0.0 / row_number() over (order by length(s) desc,i desc) + 0.0  
			from mytable order by 1;`,
		Expected: []sql.Row{
			{1, 6, 1.0},
			{2, 5, 3.0},
			{3, 4, 2.0},
		},
	},
	{
		Query: "select pk1, pk2, row_number() over (partition by pk1 order by c1 desc) from two_pk order by 1,2;",
		Expected: []sql.Row{
			{0, 0, 2},
			{0, 1, 1},
			{1, 0, 2},
			{1, 1, 1},
		},
	},
	{
		Query: `select pk1, pk2, 
			row_number() over (partition by pk1 order by c1 desc) 
			from two_pk order by 1,2;`,
		Expected: []sql.Row{
			{0, 0, 2},
			{0, 1, 1},
			{1, 0, 2},
			{1, 1, 1},
		},
	},
	{
		Query: `select pk1, pk2, 
			row_number() over (partition by pk1 order by c1 desc), 
			row_number() over (partition by pk2 order by 10 - c1)
			from two_pk order by 1,2;`,
		Expected: []sql.Row{
			{0, 0, 2, 2},
			{0, 1, 1, 2},
			{1, 0, 2, 1},
			{1, 1, 1, 1},
		},
	},
	{
		Query: `select pk1, pk2, 
			row_number() over (partition by pk1 order by c1 desc), 
			row_number() over (partition by pk2 order by 10 - c1),
			max(c4) over ()
			from two_pk order by 1,2;`,
		Expected: []sql.Row{
			{0, 0, 2, 2, 33},
			{0, 1, 1, 2, 33},
			{1, 0, 2, 1, 33},
			{1, 1, 1, 1, 33},
		},
	},
	{
		Query: `select i,
			row_number() over (partition by case when i > 2 then "under two" else "over two" end order by i desc) as s_asc
			from mytable order by 1;`,
		Expected: []sql.Row{
			{1, 2},
			{2, 1},
			{3, 1},
		},
	},
	{
		Query: `SELECT pk,tpk.pk1,tpk2.pk1,tpk.pk2,tpk2.pk2 FROM one_pk
						LEFT JOIN two_pk tpk ON one_pk.pk=tpk.pk1 AND one_pk.pk=tpk.pk2
						JOIN two_pk tpk2 ON tpk2.pk1=TPK.pk2 AND TPK2.pk2=tpk.pk1`,
		Expected: []sql.Row{
			{0, 0, 0, 0, 0},
			{1, 1, 1, 1, 1},
		},
	},
	{
		Query: `SELECT pk,nt.i,nt2.i FROM one_pk
						RIGHT JOIN niltable nt ON pk=nt.i
						RIGHT JOIN niltable nt2 ON pk=nt2.i - 1
						ORDER BY 3`,
		Expected: []sql.Row{
			{nil, nil, 1},
			{1, 1, 2},
			{2, 2, 3},
			{3, 3, 4},
			{nil, nil, 5},
			{nil, nil, 6},
		},
	},
	{
		Query: `SELECT pk,pk2,
							(SELECT opk.c5 FROM one_pk opk JOIN two_pk tpk ON pk=pk1 ORDER BY 1 LIMIT 1)
							FROM one_pk t1, two_pk t2 WHERE pk=1 AND pk2=1 ORDER BY 1,2`,
		Expected: []sql.Row{
			{1, 1, 4},
			{1, 1, 4},
		},
	},
	{
		Query: `SELECT pk,pk2,
							(SELECT opk.c5 FROM one_pk opk JOIN two_pk tpk ON opk.c5=tpk.c5 ORDER BY 1 LIMIT 1)
							FROM one_pk t1, two_pk t2 WHERE pk=1 AND pk2=1 ORDER BY 1,2`,
		Expected: []sql.Row{
			{1, 1, 4},
			{1, 1, 4},
		},
	},
	{
		Query: `SELECT /*+ JOIN_ORDER(mytable, othertable) */ s2, i2, i FROM mytable INNER JOIN (SELECT * FROM othertable) othertable ON i2 = i`,
		Expected: []sql.Row{
			{"third", 1, 1},
			{"second", 2, 2},
			{"first", 3, 3},
		},
	},
	{
		Query: "SELECT BINARY 'hi'",
		Expected: []sql.Row{
			{"hi"},
		},
	},
	{
		Query: "SELECT BINARY 1",
		Expected: []sql.Row{
			{"1"},
		},
	},
	{
		Query: "SELECT BINARY 1 = 1",
		Expected: []sql.Row{
			{true},
		},
	},
	{
		Query: "SELECT BINARY 'hello' = 'hello'",
		Expected: []sql.Row{
			{true},
		},
	},
	{
		Query: "SELECT BINARY NULL",
		Expected: []sql.Row{
			{nil},
		},
	},
}

var KeylessQueries = []QueryTest{
	{
		Query: "SELECT * FROM keyless ORDER BY c0",
		Expected: []sql.Row{
			{0, 0},
			{1, 1},
			{1, 1},
			{2, 2},
		},
	},
	{
		Query: "SELECT * FROM keyless ORDER BY c1 DESC",
		Expected: []sql.Row{
			{2, 2},
			{1, 1},
			{1, 1},
			{0, 0},
		},
	},
	{
		Query: "SELECT * FROM keyless JOIN myTable where c0 = i",
		Expected: []sql.Row{
			{1, 1, 1, "first row"},
			{1, 1, 1, "first row"},
			{2, 2, 2, "second row"},
		},
	},
	{
		Query: "SELECT * FROM myTable JOIN keyless WHERE i = c0 ORDER BY i",
		Expected: []sql.Row{
			{1, "first row", 1, 1},
			{1, "first row", 1, 1},
			{2, "second row", 2, 2},
		},
	},
	{
		Query: "DESCRIBE keyless",
		Expected: []sql.Row{
			{"c0", "bigint", "YES", "", "", ""},
			{"c1", "bigint", "YES", "", "", ""},
		},
	},
	{
		Query: "SHOW COLUMNS FROM keyless",
		Expected: []sql.Row{
			{"c0", "bigint", "YES", "", "", ""},
			{"c1", "bigint", "YES", "", "", ""},
		},
	},
	{
		Query: "SHOW FULL COLUMNS FROM keyless",
		Expected: []sql.Row{
			{"c0", "bigint", nil, "YES", "", "", "", "", ""},
			{"c1", "bigint", nil, "YES", "", "", "", "", ""},
		},
	},
	{
		Query: "SHOW CREATE TABLE keyless",
		Expected: []sql.Row{
			{"keyless", "CREATE TABLE `keyless` (\n  `c0` bigint,\n  `c1` bigint\n) ENGINE=InnoDB DEFAULT CHARSET=utf8mb4"},
		},
	},
}

// Queries that are known to be broken in the engine.
var BrokenQueries = []QueryTest{
	{
		Query:    "SELECT pk1, SUM(c1) FROM two_pk",
		Expected: []sql.Row{{0, 60.0}},
	},
	// this doesn't parse in MySQL (can't use an alias in a where clause), panics in engine
	{
		Query: `SELECT pk, (SELECT max(pk) FROM one_pk WHERE pk < opk.pk) AS x 
						FROM one_pk opk WHERE x > 0 ORDER BY x`,
		Expected: []sql.Row{
			{2, 1},
			{3, 2},
		},
	},
	{
		Query: `SELECT pk,
					(SELECT max(pk) FROM one_pk WHERE pk < opk.pk) AS min,
					(SELECT min(pk) FROM one_pk WHERE pk > opk.pk) AS max
					FROM one_pk opk
					WHERE max > 1
					ORDER BY max;`,
		Expected: []sql.Row{
			{1, 0, 2},
			{2, 1, 3},
		},
	},
	// AVG gives the wrong result for the first row
	{
		Query: `SELECT pk,
						(SELECT sum(c1) FROM two_pk WHERE c1 IN (SELECT c4 FROM two_pk WHERE c3 > opk.c5)) AS sum,
						(SELECT avg(c1) FROM two_pk WHERE pk2 IN (SELECT pk2 FROM two_pk WHERE c1 < opk.c2)) AS avg
					FROM one_pk opk ORDER BY pk`,
		Expected: []sql.Row{
			{0, 60.0, nil},
			{1, 50.0, 10.0},
			{2, 30.0, 15.0},
			{3, nil, 15.0},
		},
	},
	// something broken in the resolve_having analysis for this
	{
		Query: `SELECT column_0, sum(column_1) FROM 
			(values row(1,1), row(1,3), row(2,2), row(2,5), row(3,9)) a 
			group by 1 having avg(column_1) > 2 order by 1`,
		Expected: []sql.Row{
			{2, 7.0},
			{3, 9.0},
		},
	},
	// The outer CTE currently resolves before the inner one, which causes
	// this to return { {1}, {1}, } instead.
	{
		Query: `WITH t AS (SELECT 1) SELECT * FROM t UNION (WITH t AS (SELECT 2) SELECT * FROM t)`,
		Expected: []sql.Row{
			{1},
			{2},
		},
	},
	{
		Query: "SELECT json_array() FROM dual;",
	},
	{
		Query: "SELECT json_array_append() FROM dual;",
	},
	{
		Query: "SELECT json_array_insert() FROM dual;",
	},
	{
		Query: "SELECT json_contains() FROM dual;",
	},
	{
		Query: "SELECT json_contains_path() FROM dual;",
	},
	{
		Query: "SELECT json_depth() FROM dual;",
	},
	{
		Query: "SELECT json_insert() FROM dual;",
	},
	{
		Query: "SELECT json_keys() FROM dual;",
	},
	{
		Query: "SELECT json_length() FROM dual;",
	},
	{
		Query: "SELECT json_merge_patch() FROM dual;",
	},
	{
		Query: "SELECT json_merge_preserve() FROM dual;",
	},
	{
		Query: "SELECT json_object() FROM dual;",
	},
	{
		Query: "SELECT json_overlaps() FROM dual;",
	},
	{
		Query: "SELECT json_pretty() FROM dual;",
	},
	{
		Query: "SELECT json_quote() FROM dual;",
	},
	{
		Query: "SELECT json_remove() FROM dual;",
	},
	{
		Query: "SELECT json_replace() FROM dual;",
	},
	{
		Query: "SELECT json_schema_valid() FROM dual;",
	},
	{
		Query: "SELECT json_schema_validation_report() FROM dual;",
	},
	{
		Query: "SELECT json_set() FROM dual;",
	},
	{
		Query: "SELECT json_search() FROM dual;",
	},
	{
		Query: "SELECT json_storage_free() FROM dual;",
	},
	{
		Query: "SELECT json_storage_size() FROM dual;",
	},
	{
		Query: "SELECT json_type() FROM dual;",
	},
	{
		Query: "SELECT json_table() FROM dual;",
	},
	{
		Query: "SELECT json_valid() FROM dual;",
	},
	{
		Query: "SELECT json_value() FROM dual;",
	},
	// This isn't broken, it's just difficult to test this. We want to evaluate date_format with a column argument.
	// FROM_UNIXTIME() would be great to have here.
	{
		Query: "select date_format(unix_timestamp(i), '%s') from mytable order by 1",
	},
	// This gets an error "unable to cast "second row" of type string to int64"
	// Should throw sql.ErrAmbiguousColumnInOrderBy
	{
		Query: `SELECT s as i, i as i from mytable order by i`,
	},
	// These three queries return the right results, but the casing is wrong in the result schema.
	{
		Query: "SELECT i, I, s, S FROM mytable;",
		Expected: []sql.Row{
			{1, 1, "first row", "first row"},
			{2, 2, "second row", "second row"},
			{3, 3, "third row", "third row"},
		},
		ExpectedColumns: sql.Schema{
			{
				Name: "i",
				Type: sql.Int64,
			},
			{
				Name: "I",
				Type: sql.Int64,
			},
			{
				Name: "s",
				Type: sql.MustCreateStringWithDefaults(sqltypes.VarChar, 20),
			},
			{
				Name: "S",
				Type: sql.MustCreateStringWithDefaults(sqltypes.VarChar, 20),
			},
		},
	},
	{
		Query: "SELECT `i`, `I`, `s`, `S` FROM mytable;",
		Expected: []sql.Row{
			{1, 1, "first row", "first row"},
			{2, 2, "second row", "second row"},
			{3, 3, "third row", "third row"},
		},
		ExpectedColumns: sql.Schema{
			{
				Name: "i",
				Type: sql.Int64,
			},
			{
				Name: "I",
				Type: sql.Int64,
			},
			{
				Name: "s",
				Type: sql.MustCreateStringWithDefaults(sqltypes.VarChar, 20),
			},
			{
				Name: "S",
				Type: sql.MustCreateStringWithDefaults(sqltypes.VarChar, 20),
			},
		},
	},
	{
		Query: "SELECT `mytable`.`i`, `mytable`.`I`, `mytable`.`s`, `mytable`.`S` FROM mytable;",
		Expected: []sql.Row{
			{1, 1, "first row", "first row"},
			{2, 2, "second row", "second row"},
			{3, 3, "third row", "third row"},
		},
		ExpectedColumns: sql.Schema{
			{
				Name: "i",
				Type: sql.Int64,
			},
			{
				Name: "I",
				Type: sql.Int64,
			},
			{
				Name: "s",
				Type: sql.MustCreateStringWithDefaults(sqltypes.VarChar, 20),
			},
			{
				Name: "S",
				Type: sql.MustCreateStringWithDefaults(sqltypes.VarChar, 20),
			},
		},
	},
}

var VersionedQueries = []QueryTest{
	{
		Query: "SELECT *  FROM myhistorytable AS OF '2019-01-01' AS foo ORDER BY i",
		Expected: []sql.Row{
			{int64(1), "first row, 1"},
			{int64(2), "second row, 1"},
			{int64(3), "third row, 1"},
		},
	},
	{
		Query: "SELECT *  FROM myhistorytable AS OF '2019-01-02' foo ORDER BY i",
		Expected: []sql.Row{
			{int64(1), "first row, 2"},
			{int64(2), "second row, 2"},
			{int64(3), "third row, 2"},
		},
	},
	// Testing support of function evaluation in AS OF
	{
		Query: "SELECT *  FROM myhistorytable AS OF GREATEST('2019-01-02','2019-01-01','') foo ORDER BY i",
		Expected: []sql.Row{
			{int64(1), "first row, 2"},
			{int64(2), "second row, 2"},
			{int64(3), "third row, 2"},
		},
	},
	{
		Query: "SELECT *  FROM myhistorytable ORDER BY i",
		Expected: []sql.Row{
			{int64(1), "first row, 2"},
			{int64(2), "second row, 2"},
			{int64(3), "third row, 2"},
		},
	},
	{
		Query: "SHOW TABLES AS OF '2019-01-02' LIKE 'myhistorytable'",
		Expected: []sql.Row{
			{"myhistorytable"},
		},
	},
	{
		Query: "SHOW TABLES FROM mydb AS OF '2019-01-02' LIKE 'myhistorytable'",
		Expected: []sql.Row{
			{"myhistorytable"},
		},
	},
}

var InfoSchemaQueries = []QueryTest{
	{
		Query: "SHOW TABLES",
		Expected: []sql.Row{
			{"auto_increment_tbl"},
			{"bigtable"},
			{"floattable"},
			{"fk_tbl"},
			{"mytable"},
			{"myview"},
			{"newlinetable"},
			{"niltable"},
			{"othertable"},
			{"tabletest"},
			{"people"},
		},
	},
	{
		Query: "SHOW FULL TABLES",
		Expected: []sql.Row{
			{"auto_increment_tbl", "BASE TABLE"},
			{"bigtable", "BASE TABLE"},
			{"fk_tbl", "BASE TABLE"},
			{"floattable", "BASE TABLE"},
			{"mytable", "BASE TABLE"},
			{"myview", "VIEW"},
			{"newlinetable", "BASE TABLE"},
			{"niltable", "BASE TABLE"},
			{"othertable", "BASE TABLE"},
			{"tabletest", "BASE TABLE"},
			{"people", "BASE TABLE"},
		},
	},
	{
		Query: "SHOW TABLES FROM foo",
		Expected: []sql.Row{
			{"other_table"},
		},
	},
	{
		Query: "SHOW TABLES LIKE '%table'",
		Expected: []sql.Row{
			{"mytable"},
			{"othertable"},
			{"bigtable"},
			{"floattable"},
			{"niltable"},
			{"newlinetable"},
		},
	},
	{
		Query: `SHOW COLUMNS FROM mytable`,
		Expected: []sql.Row{
			{"i", "bigint", "NO", "PRI", "", ""},
			{"s", "varchar(20)", "NO", "UNI", "", ""},
		},
	},
	{
		Query: `DESCRIBE mytable`,
		Expected: []sql.Row{
			{"i", "bigint", "NO", "PRI", "", ""},
			{"s", "varchar(20)", "NO", "UNI", "", ""},
		},
	},
	{
		Query: `DESC mytable`,
		Expected: []sql.Row{
			{"i", "bigint", "NO", "PRI", "", ""},
			{"s", "varchar(20)", "NO", "UNI", "", ""},
		},
	},
	{
		Query: `DESCRIBE auto_increment_tbl`,
		Expected: []sql.Row{
			{"pk", "bigint", "NO", "PRI", "", "auto_increment"},
			{"c0", "bigint", "YES", "", "", ""},
		},
	},
	{
		Query: `SHOW COLUMNS FROM mytable WHERE Field = 'i'`,
		Expected: []sql.Row{
			{"i", "bigint", "NO", "PRI", "", ""},
		},
	},
	{
		Query: `SHOW COLUMNS FROM mytable LIKE 'i'`,
		Expected: []sql.Row{
			{"i", "bigint", "NO", "PRI", "", ""},
		},
	},
	{
		Query: `SHOW FULL COLUMNS FROM mytable`,
		Expected: []sql.Row{
			{"i", "bigint", nil, "NO", "PRI", "", "", "", ""},
			{"s", "varchar(20)", "utf8mb4_0900_ai_ci", "NO", "UNI", "", "", "", "column s"},
		},
	},
	{
		Query: "SHOW TABLES WHERE `Table` = 'mytable'",
		Expected: []sql.Row{
			{"mytable"},
		},
	},
	{
		Query: `
		SELECT
			LOGFILE_GROUP_NAME, FILE_NAME, TOTAL_EXTENTS, INITIAL_SIZE, ENGINE, EXTRA
		FROM INFORMATION_SCHEMA.FILES
		WHERE FILE_TYPE = 'UNDO LOG'
			AND FILE_NAME IS NOT NULL
			AND LOGFILE_GROUP_NAME IS NOT NULL
		GROUP BY LOGFILE_GROUP_NAME, FILE_NAME, ENGINE, TOTAL_EXTENTS, INITIAL_SIZE
		ORDER BY LOGFILE_GROUP_NAME
		`,
		Expected: nil,
	},
	{
		Query: `
		SELECT DISTINCT
			TABLESPACE_NAME, FILE_NAME, LOGFILE_GROUP_NAME, EXTENT_SIZE, INITIAL_SIZE, ENGINE
		FROM INFORMATION_SCHEMA.FILES
		WHERE FILE_TYPE = 'DATAFILE'
		ORDER BY TABLESPACE_NAME, LOGFILE_GROUP_NAME
		`,
		Expected: nil,
	},
	{
		Query: `
		SELECT
			COLUMN_NAME,
			JSON_EXTRACT(HISTOGRAM, '$."number-of-buckets-specified"')
		FROM information_schema.COLUMN_STATISTICS
		WHERE SCHEMA_NAME = 'mydb'
		AND TABLE_NAME = 'mytable'
		`,
		Expected: nil,
	},
	{
		Query: `
		SELECT TABLE_NAME FROM information_schema.TABLES
		WHERE TABLE_SCHEMA='mydb' AND (TABLE_TYPE='BASE TABLE' OR TABLE_TYPE='VIEW')
		ORDER BY 1
		`,
		Expected: []sql.Row{
			{"auto_increment_tbl"},
			{"bigtable"},
			{"fk_tbl"},
			{"floattable"},
			{"mytable"},
			{"myview"},
			{"newlinetable"},
			{"niltable"},
			{"othertable"},
			{"people"},
			{"tabletest"},
		},
	},
	{
		Query: `
		SELECT COLUMN_NAME, DATA_TYPE FROM information_schema.COLUMNS
		WHERE TABLE_SCHEMA='mydb' AND TABLE_NAME='mytable'
		`,
		Expected: []sql.Row{
			{"s", "varchar(20)"},
			{"i", "bigint"},
		},
	},
	{
		Query: `
		SELECT COLUMN_NAME FROM information_schema.COLUMNS
		WHERE TABLE_SCHEMA=DATABASE() AND TABLE_NAME LIKE '%table'
		GROUP BY COLUMN_NAME
		`,
		Expected: []sql.Row{
			{"s"},
			{"i"},
			{"s2"},
			{"i2"},
			{"t"},
			{"n"},
			{"f32"},
			{"f64"},
			{"b"},
			{"f"},
		},
	},
	{
		Query: `
		SELECT COLUMN_NAME FROM information_schema.COLUMNS
		WHERE TABLE_SCHEMA=DATABASE() AND TABLE_NAME LIKE '%table'
		GROUP BY 1
		`,
		Expected: []sql.Row{
			{"s"},
			{"i"},
			{"s2"},
			{"i2"},
			{"t"},
			{"n"},
			{"f32"},
			{"f64"},
			{"b"},
			{"f"},
		},
	},
	{
		Query: `
		SELECT COLUMN_NAME AS COLUMN_NAME FROM information_schema.COLUMNS
		WHERE TABLE_SCHEMA=DATABASE() AND TABLE_NAME LIKE '%table'
		GROUP BY 1
		`,
		Expected: []sql.Row{
			{"s"},
			{"i"},
			{"s2"},
			{"i2"},
			{"t"},
			{"n"},
			{"f32"},
			{"f64"},
			{"b"},
			{"f"},
		},
	},
	{
		Query: `
		SELECT COLUMN_NAME AS COLUMN_NAME FROM information_schema.COLUMNS
		WHERE TABLE_SCHEMA=DATABASE() AND TABLE_NAME LIKE '%table'
		GROUP BY 1 HAVING SUBSTRING(COLUMN_NAME, 1, 1) = "s"
		`,
		Expected: []sql.Row{{"s"}, {"s2"}},
	},
	{
		Query: `SHOW INDEXES FROM mytaBLE`,
		Expected: []sql.Row{
			{"mytable", 0, "PRIMARY", 1, "i", nil, 0, nil, nil, "", "BTREE", "", "", "YES", nil},
			{"mytable", 0, "mytable_s", 1, "s", nil, 0, nil, nil, "", "BTREE", "", "", "YES", nil},
			{"mytable", 1, "mytable_i_s", 1, "i", nil, 0, nil, nil, "", "BTREE", "", "", "YES", nil},
			{"mytable", 1, "mytable_i_s", 2, "s", nil, 0, nil, nil, "", "BTREE", "", "", "YES", nil},
		},
	},
	{
		Query: `SHOW KEYS FROM mytaBLE`,
		Expected: []sql.Row{
			{"mytable", 0, "PRIMARY", 1, "i", nil, 0, nil, nil, "", "BTREE", "", "", "YES", nil},
			{"mytable", 0, "mytable_s", 1, "s", nil, 0, nil, nil, "", "BTREE", "", "", "YES", nil},
			{"mytable", 1, "mytable_i_s", 1, "i", nil, 0, nil, nil, "", "BTREE", "", "", "YES", nil},
			{"mytable", 1, "mytable_i_s", 2, "s", nil, 0, nil, nil, "", "BTREE", "", "", "YES", nil},
		},
	},
	{
		Query: `SHOW CREATE TABLE mytaBLE`,
		Expected: []sql.Row{
			{"mytable", "CREATE TABLE `mytable` (\n" +
				"  `i` bigint NOT NULL,\n" +
				"  `s` varchar(20) NOT NULL COMMENT 'column s',\n" +
				"  PRIMARY KEY (`i`),\n" +
				"  KEY `mytable_i_s` (`i`,`s`),\n" +
				"  UNIQUE KEY `mytable_s` (`s`)\n" +
				") ENGINE=InnoDB DEFAULT CHARSET=utf8mb4"},
		},
	},
	{
		Query: `SHOW CREATE TABLE fk_TBL`,
		Expected: []sql.Row{
			{"fk_tbl", "CREATE TABLE `fk_tbl` (\n" +
				"  `pk` bigint NOT NULL,\n" +
				"  `a` bigint,\n" +
				"  `b` varchar(20),\n" +
				"  PRIMARY KEY (`pk`),\n" +
				"  CONSTRAINT `fk1` FOREIGN KEY (`a`,`b`) REFERENCES `mytable` (`i`,`s`) ON DELETE CASCADE\n" +
				") ENGINE=InnoDB DEFAULT CHARSET=utf8mb4"},
		},
	},
	{

		Query: "SELECT table_name, `auto_increment` FROM information_schema.tables " +
			"WHERE TABLE_SCHEMA='mydb' AND TABLE_TYPE='BASE TABLE' ORDER BY 1",
		Expected: []sql.Row{
			{"auto_increment_tbl", 4},
			{"bigtable", nil},
			{"fk_tbl", nil},
			{"floattable", nil},
			{"mytable", nil},
			{"newlinetable", nil},
			{"niltable", nil},
			{"othertable", nil},
			{"people", nil},
			{"tabletest", nil},
		},
	},
	{
		Query: "SHOW ENGINES",
		Expected: []sql.Row{
			{"InnoDB", "DEFAULT", "Supports transactions, row-level locking, and foreign keys", "YES", "YES", "YES"},
		},
	},
}

var InfoSchemaScripts = []ScriptTest{
	{
		Name: "describe auto_increment table",
		SetUpScript: []string{
			"create table auto (pk int primary key auto_increment)",
		},
		Assertions: []ScriptTestAssertion{
			{
				Query: "describe auto;",
				Expected: []sql.Row{
					{"pk", "int", "NO", "PRI", "", "auto_increment"},
				},
			},
		},
	},
}

var ExplodeQueries = []QueryTest{
	{
		Query: `SELECT a, EXPLODE(b), c FROM t`,
		Expected: []sql.Row{
			{int64(1), "a", "first"},
			{int64(1), "b", "first"},
			{int64(2), "c", "second"},
			{int64(2), "d", "second"},
			{int64(3), "e", "third"},
			{int64(3), "f", "third"},
		},
	},
	{
		Query: `SELECT a, EXPLODE(b) AS x, c FROM t`,
		Expected: []sql.Row{
			{int64(1), "a", "first"},
			{int64(1), "b", "first"},
			{int64(2), "c", "second"},
			{int64(2), "d", "second"},
			{int64(3), "e", "third"},
			{int64(3), "f", "third"},
		},
	},
	{
		Query: `SELECT EXPLODE(SPLIT(c, "")) FROM t LIMIT 5`,
		Expected: []sql.Row{
			{"f"},
			{"i"},
			{"r"},
			{"s"},
			{"t"},
		},
	},
	{
		Query: `SELECT a, EXPLODE(b) AS x, c FROM t WHERE x = 'e'`,
		Expected: []sql.Row{
			{int64(3), "e", "third"},
		},
	},
	{
		Query: `SELECT HEX(UNHEX(375));`,
		Expected: []sql.Row{
			{"0375"},
		},
	},
}

type QueryErrorTest struct {
	Query       string
	ExpectedErr *errors.Kind
}

var errorQueries = []QueryErrorTest{
	{
		Query:       "select foo.i from mytable as a",
		ExpectedErr: sql.ErrTableNotFound,
	},
	{
		Query:       "select foo.i from mytable",
		ExpectedErr: sql.ErrTableNotFound,
	},
	{
		Query:       "select foo.* from mytable",
		ExpectedErr: sql.ErrTableNotFound,
	},
	{
		Query:       "select foo.* from mytable as a",
		ExpectedErr: sql.ErrTableNotFound,
	},
	{
		Query:       "select x from mytable",
		ExpectedErr: sql.ErrColumnNotFound,
	},
	{
		Query:       "select mytable.x from mytable",
		ExpectedErr: sql.ErrTableColumnNotFound,
	},
	{
		Query:       "select a.x from mytable as a",
		ExpectedErr: sql.ErrTableColumnNotFound,
	},
	{
		Query:       "select a from notable",
		ExpectedErr: sql.ErrTableNotFound,
	},
	{
		Query:       "select myTable.i from mytable as mt", // alias overwrites the original table name
		ExpectedErr: sql.ErrTableNotFound,
	},
	{
		Query:       "select myTable.* from mytable as mt", // alias overwrites the original table name
		ExpectedErr: sql.ErrTableNotFound,
	},
	{
		Query:       "SELECT one_pk.c5,pk1,pk2 FROM one_pk opk JOIN two_pk tpk ON one_pk.pk=two_pk.pk1 ORDER BY 1,2,3", // alias overwrites the original table name
		ExpectedErr: sql.ErrTableNotFound,
	},
	{
		Query:       "SELECT pk,pk1,pk2 FROM one_pk opk JOIN two_pk tpk ON one_pk.pk=two_pk.pk1 AND opk.pk=tpk.pk2 ORDER BY 1,2,3", // alias overwrites the original table name
		ExpectedErr: sql.ErrTableNotFound,
	},
	{
		Query:       "SELECT t.i, myview1.s FROM myview AS t ORDER BY i", // alias overwrites the original view name
		ExpectedErr: sql.ErrTableNotFound,
	},
	{
		Query:       "SELECT * FROM mytable AS t, othertable as t", // duplicate alias
		ExpectedErr: sql.ErrDuplicateAliasOrTable,
	},
	{
		Query:       "SELECT * FROM mytable AS t UNION SELECT * FROM mytable AS t, othertable AS t", // duplicate alias in union
		ExpectedErr: sql.ErrDuplicateAliasOrTable,
	},
	{
		Query:       "SELECT * FROM mytable AS OTHERTABLE, othertable", // alias / table conflict
		ExpectedErr: sql.ErrDuplicateAliasOrTable,
	},
	{
		Query:       `SELECT * FROM mytable WHERE s REGEXP("*main.go")`,
		ExpectedErr: expression.ErrInvalidRegexp,
	},
	{
		Query:       `SELECT SUBSTRING(s, 1, 10) AS sub_s, SUBSTRING(SUB_S, 2, 3) AS sub_sub_s FROM mytable`,
		ExpectedErr: sql.ErrMisusedAlias,
	},
	{
		Query:       "SELECT pk, (SELECT max(pk) FROM one_pk b WHERE b.pk <= one_pk.pk) FROM one_pk opk ORDER BY 1",
		ExpectedErr: sql.ErrTableNotFound,
	},
	{
		Query:       "SELECT pk, (SELECT max(pk) FROM one_pk WHERE b.pk <= one_pk.pk) FROM one_pk opk ORDER BY 1",
		ExpectedErr: sql.ErrTableNotFound,
	},
	{
		Query:       "SELECT pk, (SELECT max(pk) FROM one_pk WHERE b.pk <= one_pk.pk) FROM one_pk opk ORDER BY 1",
		ExpectedErr: sql.ErrTableNotFound,
	},
	{
		Query:       "SELECT pk, (SELECT max(pk) FROM two_pk WHERE pk <= one_pk.pk3) FROM one_pk ORDER BY 1",
		ExpectedErr: sql.ErrTableColumnNotFound,
	},
	{
		Query:       "SELECT pk, (SELECT max(pk) FROM dne WHERE pk <= one_pk.pk3) FROM one_pk ORDER BY 1",
		ExpectedErr: sql.ErrTableNotFound,
	},
	{
		Query:       "SELECT pk, (SELECT max(pk) FROM two_pk WHERE pk <= c6) FROM one_pk ORDER BY 1",
		ExpectedErr: sql.ErrColumnNotFound,
	},
	{
		Query:       "SELECT i FROM myhistorytable AS OF abc",
		ExpectedErr: sql.ErrInvalidAsOfExpression,
	},
	{
		Query:       "SELECT i FROM myhistorytable AS OF MAX(abc)",
		ExpectedErr: sql.ErrInvalidAsOfExpression,
	},
	{
		Query:       "SELECT pk FROM one_pk WHERE pk > ?",
		ExpectedErr: sql.ErrUnboundPreparedStatementVariable,
	},
	{
		Query:       "SELECT pk FROM one_pk WHERE pk > :pk",
		ExpectedErr: sql.ErrUnboundPreparedStatementVariable,
	},
	{
		Query:       "with cte1 as (SELECT c3 FROM one_pk WHERE c4 < opk.c2 ORDER BY 1 DESC LIMIT 1)  SELECT pk, (select c3 from cte1) FROM one_pk opk ORDER BY 1",
		ExpectedErr: sql.ErrTableNotFound,
	},
	{
		Query: `WITH mt1 (x,y) as (select i,s FROM mytable)
			SELECT mt1.i, mt1.s FROM mt1`,
		ExpectedErr: sql.ErrTableColumnNotFound,
	},
	{
		Query: `WITH mt1 (x,y) as (select i,s FROM mytable)
			SELECT i, s FROM mt1`,
		ExpectedErr: sql.ErrColumnNotFound,
	},
	{
		Query: `WITH mt1 (x,y,z) as (select i,s FROM mytable)
			SELECT i, s FROM mt1`,
		ExpectedErr: sql.ErrColumnCountMismatch,
	},
	// TODO: this results in a stack overflow, need to check for this
	// {
	// 	Query: `WITH mt1 as (select i,s FROM mt2), mt2 as (select i,s from mt1)
	// 		SELECT i, s FROM mt1`,
	// 	ExpectedErr: sql.ErrColumnCountMismatch,
	// },
	// TODO: related to the above issue, CTEs are only allowed to mentioned previously defined CTEs (to prevent cycles).
	//  This query works, but shouldn't
	// {
	// 	Query: `WITH mt1 as (select i,s FROM mt2), mt2 as (select i,s from mytable)
	// 		SELECT i, s FROM mt1`,
	// 	ExpectedErr: sql.ErrColumnCountMismatch,
	// },
	{
		Query: `WITH mt1 as (select i,s FROM mytable), mt2 as (select i+1, concat(s, '!') from mytable)
			SELECT mt1.i, mt2.s FROM mt1 join mt2 on mt1.i = mt2.i;`,
		ExpectedErr: sql.ErrTableColumnNotFound,
	},
	// TODO: this should be an error, as every table alias (including subquery aliases) must be unique
	// {
	// 	Query: "SELECT s,i FROM (select i,s FROM mytable) mt join (select i,s FROM mytable) mt;",
	// 	ExpectedErr: sql.ErrDuplicateAliasOrTable,
	// },
	// TODO: this should be an error, as every table alias must be unique.
	// {
	// 	Query: "WITH mt as (select i,s FROM mytable) SELECT s,i FROM mt join mt;",
	// 	ExpectedErr: sql.ErrDuplicateAliasOrTable,
	// },
	// TODO: Bug: the having column must appear in the select list
	// {
	// 	Query:       "SELECT pk1, sum(c1) FROM two_pk GROUP BY 1 having c1 > 10;",
	// 	ExpectedErr: sql.ErrColumnNotFound,
	// },
	{
		Query:       `SHOW TABLE STATUS FROM baddb`,
		ExpectedErr: sql.ErrDatabaseNotFound,
	},
	{
		Query:       `SELECT s as i, i as i from mytable order by 1`,
		ExpectedErr: sql.ErrAmbiguousColumnInOrderBy,
	},
	{
		Query: `SELECT pk as pk, nt.i  as i, nt2.i as i FROM one_pk
						RIGHT JOIN niltable nt ON pk=nt.i
						RIGHT JOIN niltable nt2 ON pk=nt2.i - 1
						ORDER BY 3`,
		ExpectedErr: sql.ErrAmbiguousColumnInOrderBy,
	},
	{
		Query:       "SELECT C FROM (select i,s FROM mytable) mt (a,b) order by a desc;",
		ExpectedErr: sql.ErrColumnNotFound,
	},
	{
		Query:       "SELECT i FROM (select i,s FROM mytable) mt (a,b) order by a desc;",
		ExpectedErr: sql.ErrColumnNotFound,
	},
	{
		Query:       "SELECT mt.i FROM (select i,s FROM mytable) mt (a,b) order by a desc;",
		ExpectedErr: sql.ErrTableColumnNotFound,
	},
	{
		Query:       "SELECT a FROM (select i,s FROM mytable) mt (a) order by a desc;",
		ExpectedErr: sql.ErrColumnCountMismatch,
	},
	{
		Query:       "SELECT a FROM (select i,s FROM mytable) mt (a,b,c) order by a desc;",
		ExpectedErr: sql.ErrColumnCountMismatch,
	},
}

// WriteQueryTest is a query test for INSERT, UPDATE, etc. statements. It has a query to run and a select query to
// validate the results.
type WriteQueryTest struct {
	WriteQuery          string
	ExpectedWriteResult []sql.Row
	SelectQuery         string
	ExpectedSelect      []sql.Row
	Bindings            map[string]sql.Expression
}

// GenericErrorQueryTest is a query test that is used to assert an error occurs for some query, without specifying what
// the error was.
type GenericErrorQueryTest struct {
	Name     string
	Query    string
	Bindings map[string]sql.Expression
}

var ViewTests = []QueryTest{
	{
		Query: "SELECT * FROM myview ORDER BY i",
		Expected: []sql.Row{
			sql.NewRow(int64(1), "first row"),
			sql.NewRow(int64(2), "second row"),
			sql.NewRow(int64(3), "third row"),
		},
	},
	{
		Query: "SELECT myview.* FROM myview ORDER BY i",
		Expected: []sql.Row{
			sql.NewRow(int64(1), "first row"),
			sql.NewRow(int64(2), "second row"),
			sql.NewRow(int64(3), "third row"),
		},
	},
	{
		Query: "SELECT i FROM myview ORDER BY i",
		Expected: []sql.Row{
			sql.NewRow(int64(1)),
			sql.NewRow(int64(2)),
			sql.NewRow(int64(3)),
		},
	},
	{
		Query: "SELECT t.* FROM myview AS t ORDER BY i",
		Expected: []sql.Row{
			sql.NewRow(int64(1), "first row"),
			sql.NewRow(int64(2), "second row"),
			sql.NewRow(int64(3), "third row"),
		},
	},
	{
		Query: "SELECT t.i FROM myview AS t ORDER BY i",
		Expected: []sql.Row{
			sql.NewRow(int64(1)),
			sql.NewRow(int64(2)),
			sql.NewRow(int64(3)),
		},
	},
	{
		Query: "SELECT * FROM myview2",
		Expected: []sql.Row{
			sql.NewRow(int64(1), "first row"),
		},
	},
	{
		Query: "SELECT i FROM myview2",
		Expected: []sql.Row{
			sql.NewRow(int64(1)),
		},
	},
	{
		Query: "SELECT myview2.i FROM myview2",
		Expected: []sql.Row{
			sql.NewRow(int64(1)),
		},
	},
	{
		Query: "SELECT myview2.* FROM myview2",
		Expected: []sql.Row{
			sql.NewRow(int64(1), "first row"),
		},
	},
	{
		Query: "SELECT t.* FROM myview2 as t",
		Expected: []sql.Row{
			sql.NewRow(int64(1), "first row"),
		},
	},
	{
		Query: "SELECT t.i FROM myview2 as t",
		Expected: []sql.Row{
			sql.NewRow(int64(1)),
		},
	},
	// info schema support
	{
		Query: "select * from information_schema.views where table_schema = 'mydb'",
		Expected: []sql.Row{
			sql.NewRow("def", "mydb", "myview", "SELECT * FROM mytable", "NONE", "YES", "", "DEFINER", "utf8mb4", "utf8mb4_0900_ai_ci"),
			sql.NewRow("def", "mydb", "myview2", "SELECT * FROM myview WHERE i = 1", "NONE", "YES", "", "DEFINER", "utf8mb4", "utf8mb4_0900_ai_ci"),
		},
	},
	{
		Query: "select table_name from information_schema.tables where table_schema = 'mydb' and table_type = 'VIEW' order by 1",
		Expected: []sql.Row{
			sql.NewRow("myview"),
			sql.NewRow("myview2"),
		},
	},
}

var VersionedViewTests = []QueryTest{
	{
		Query: "SELECT * FROM myview1 ORDER BY i",
		Expected: []sql.Row{
			sql.NewRow(int64(1), "first row, 2"),
			sql.NewRow(int64(2), "second row, 2"),
			sql.NewRow(int64(3), "third row, 2"),
		},
	},
	{
		Query: "SELECT t.* FROM myview1 AS t ORDER BY i",
		Expected: []sql.Row{
			sql.NewRow(int64(1), "first row, 2"),
			sql.NewRow(int64(2), "second row, 2"),
			sql.NewRow(int64(3), "third row, 2"),
		},
	},
	{
		Query: "SELECT t.i FROM myview1 AS t ORDER BY i",
		Expected: []sql.Row{
			sql.NewRow(int64(1)),
			sql.NewRow(int64(2)),
			sql.NewRow(int64(3)),
		},
	},
	{
		Query: "SELECT * FROM myview1 AS OF '2019-01-01' ORDER BY i",
		Expected: []sql.Row{
			sql.NewRow(int64(1), "first row, 1"),
			sql.NewRow(int64(2), "second row, 1"),
			sql.NewRow(int64(3), "third row, 1"),
		},
	},
	{
		Query: "SELECT * FROM myview2",
		Expected: []sql.Row{
			sql.NewRow(int64(1), "first row, 2"),
		},
	},
	{
		Query: "SELECT i FROM myview2",
		Expected: []sql.Row{
			sql.NewRow(int64(1)),
		},
	},
	{
		Query: "SELECT myview2.i FROM myview2",
		Expected: []sql.Row{
			sql.NewRow(int64(1)),
		},
	},
	{
		Query: "SELECT myview2.* FROM myview2",
		Expected: []sql.Row{
			sql.NewRow(int64(1), "first row, 2"),
		},
	},
	{
		Query: "SELECT t.* FROM myview2 as t",
		Expected: []sql.Row{
			sql.NewRow(int64(1), "first row, 2"),
		},
	},
	{
		Query: "SELECT t.i FROM myview2 as t",
		Expected: []sql.Row{
			sql.NewRow(int64(1)),
		},
	},
	{
		Query: "SELECT * FROM myview2 AS OF '2019-01-01'",
		Expected: []sql.Row{
			sql.NewRow(int64(1), "first row, 1"),
		},
	},
	// info schema support
	{
		Query: "select * from information_schema.views where table_schema = 'mydb'",
		Expected: []sql.Row{
			sql.NewRow("def", "mydb", "myview", "SELECT * FROM mytable", "NONE", "YES", "", "DEFINER", "utf8mb4", "utf8mb4_0900_ai_ci"),
			sql.NewRow("def", "mydb", "myview1", "SELECT * FROM myhistorytable", "NONE", "YES", "", "DEFINER", "utf8mb4", "utf8mb4_0900_ai_ci"),
			sql.NewRow("def", "mydb", "myview2", "SELECT * FROM myview1 WHERE i = 1", "NONE", "YES", "", "DEFINER", "utf8mb4", "utf8mb4_0900_ai_ci"),
		},
	},
	{
		Query: "select table_name from information_schema.tables where table_schema = 'mydb' and table_type = 'VIEW' order by 1",
		Expected: []sql.Row{
			sql.NewRow("myview"),
			sql.NewRow("myview1"),
			sql.NewRow("myview2"),
		},
	},
}

var ShowTableStatusQueries = []QueryTest{
	{
		Query: `SHOW TABLE STATUS FROM mydb`,
		Expected: []sql.Row{
			{"auto_increment_tbl", "InnoDB", "10", "Fixed", uint64(3), uint64(16), uint64(48), uint64(0), int64(0), int64(0), int64(4), nil, nil, nil, "utf8mb4_0900_ai_ci", nil, nil, nil},
			{"mytable", "InnoDB", "10", "Fixed", uint64(3), uint64(88), uint64(264), uint64(0), int64(0), int64(0), nil, nil, nil, nil, "utf8mb4_0900_ai_ci", nil, nil, nil},
			{"othertable", "InnoDB", "10", "Fixed", uint64(3), uint64(65540), uint64(196620), uint64(0), int64(0), int64(0), nil, nil, nil, nil, "utf8mb4_0900_ai_ci", nil, nil, nil},
			{"tabletest", "InnoDB", "10", "Fixed", uint64(3), uint64(65540), uint64(196620), uint64(0), int64(0), int64(0), nil, nil, nil, nil, "utf8mb4_0900_ai_ci", nil, nil, nil},
			{"bigtable", "InnoDB", "10", "Fixed", uint64(14), uint64(65540), uint64(917560), uint64(0), int64(0), int64(0), nil, nil, nil, nil, "utf8mb4_0900_ai_ci", nil, nil, nil},
			{"floattable", "InnoDB", "10", "Fixed", uint64(6), uint64(24), uint64(144), uint64(0), int64(0), int64(0), nil, nil, nil, nil, "utf8mb4_0900_ai_ci", nil, nil, nil},
			{"fk_tbl", "InnoDB", "10", "Fixed", uint64(3), uint64(96), uint64(288), uint64(0), int64(0), int64(0), nil, nil, nil, nil, "utf8mb4_0900_ai_ci", nil, nil, nil},
			{"niltable", "InnoDB", "10", "Fixed", uint64(6), uint64(32), uint64(192), uint64(0), int64(0), int64(0), nil, nil, nil, nil, "utf8mb4_0900_ai_ci", nil, nil, nil},
			{"newlinetable", "InnoDB", "10", "Fixed", uint64(5), uint64(65540), uint64(327700), uint64(0), int64(0), int64(0), nil, nil, nil, nil, "utf8mb4_0900_ai_ci", nil, nil, nil},
			{"people", "InnoDB", "10", "Fixed", uint64(5), uint64(196620), uint64(983100), uint64(0), int64(0), int64(0), nil, nil, nil, nil, "utf8mb4_0900_ai_ci", nil, nil, nil},
		},
	},
	{
		Query: `SHOW TABLE STATUS LIKE '%table'`,
		Expected: []sql.Row{
			{"mytable", "InnoDB", "10", "Fixed", uint64(3), uint64(88), uint64(264), uint64(0), int64(0), int64(0), nil, nil, nil, nil, "utf8mb4_0900_ai_ci", nil, nil, nil},
			{"othertable", "InnoDB", "10", "Fixed", uint64(3), uint64(65540), uint64(196620), uint64(0), int64(0), int64(0), nil, nil, nil, nil, "utf8mb4_0900_ai_ci", nil, nil, nil},
			{"bigtable", "InnoDB", "10", "Fixed", uint64(14), uint64(65540), uint64(917560), uint64(0), int64(0), int64(0), nil, nil, nil, nil, "utf8mb4_0900_ai_ci", nil, nil, nil},
			{"floattable", "InnoDB", "10", "Fixed", uint64(6), uint64(24), uint64(144), uint64(0), int64(0), int64(0), nil, nil, nil, nil, "utf8mb4_0900_ai_ci", nil, nil, nil},
			{"niltable", "InnoDB", "10", "Fixed", uint64(6), uint64(32), uint64(192), uint64(0), int64(0), int64(0), nil, nil, nil, nil, "utf8mb4_0900_ai_ci", nil, nil, nil},
			{"newlinetable", "InnoDB", "10", "Fixed", uint64(5), uint64(65540), uint64(327700), uint64(0), int64(0), int64(0), nil, nil, nil, nil, "utf8mb4_0900_ai_ci", nil, nil, nil},
		},
	},
	{
		Query: `SHOW TABLE STATUS FROM mydb LIKE 'othertable'`,
		Expected: []sql.Row{
			{"othertable", "InnoDB", "10", "Fixed", uint64(3), uint64(65540), uint64(196620), uint64(0), int64(0), int64(0), nil, nil, nil, nil, "utf8mb4_0900_ai_ci", nil, nil, nil},
		},
	},
	{
		Query: `SHOW TABLE STATUS WHERE Name = 'mytable'`,
		Expected: []sql.Row{
			{"mytable", "InnoDB", "10", "Fixed", uint64(3), uint64(88), uint64(264), uint64(0), int64(0), int64(0), nil, nil, nil, nil, "utf8mb4_0900_ai_ci", nil, nil, nil},
		},
	},
	{
		Query: `SHOW TABLE STATUS`,
		Expected: []sql.Row{
			{"auto_increment_tbl", "InnoDB", "10", "Fixed", uint64(3), uint64(16), uint64(48), uint64(0), int64(0), int64(0), int64(4), nil, nil, nil, "utf8mb4_0900_ai_ci", nil, nil, nil},
			{"mytable", "InnoDB", "10", "Fixed", uint64(3), uint64(88), uint64(264), uint64(0), int64(0), int64(0), nil, nil, nil, nil, "utf8mb4_0900_ai_ci", nil, nil, nil},
			{"othertable", "InnoDB", "10", "Fixed", uint64(3), uint64(65540), uint64(196620), uint64(0), int64(0), int64(0), nil, nil, nil, nil, "utf8mb4_0900_ai_ci", nil, nil, nil},
			{"tabletest", "InnoDB", "10", "Fixed", uint64(3), uint64(65540), uint64(196620), uint64(0), int64(0), int64(0), nil, nil, nil, nil, "utf8mb4_0900_ai_ci", nil, nil, nil},
			{"bigtable", "InnoDB", "10", "Fixed", uint64(14), uint64(65540), uint64(917560), uint64(0), int64(0), int64(0), nil, nil, nil, nil, "utf8mb4_0900_ai_ci", nil, nil, nil},
			{"floattable", "InnoDB", "10", "Fixed", uint64(6), uint64(24), uint64(144), uint64(0), int64(0), int64(0), nil, nil, nil, nil, "utf8mb4_0900_ai_ci", nil, nil, nil},
			{"fk_tbl", "InnoDB", "10", "Fixed", uint64(3), uint64(96), uint64(288), uint64(0), int64(0), int64(0), nil, nil, nil, nil, "utf8mb4_0900_ai_ci", nil, nil, nil},
			{"niltable", "InnoDB", "10", "Fixed", uint64(6), uint64(32), uint64(192), uint64(0), int64(0), int64(0), nil, nil, nil, nil, "utf8mb4_0900_ai_ci", nil, nil, nil},
			{"newlinetable", "InnoDB", "10", "Fixed", uint64(5), uint64(65540), uint64(327700), uint64(0), int64(0), int64(0), nil, nil, nil, nil, "utf8mb4_0900_ai_ci", nil, nil, nil},
			{"people", "InnoDB", "10", "Fixed", uint64(5), uint64(196620), uint64(983100), uint64(0), int64(0), int64(0), nil, nil, nil, nil, "utf8mb4_0900_ai_ci", nil, nil, nil},
		},
	},
	{
		Query: `SHOW TABLE STATUS FROM mydb LIKE 'othertable'`,
		Expected: []sql.Row{
			{"othertable", "InnoDB", "10", "Fixed", uint64(3), uint64(65540), uint64(196620), uint64(0), int64(0), int64(0), nil, nil, nil, nil, "utf8mb4_0900_ai_ci", nil, nil, nil},
		},
	},
}<|MERGE_RESOLUTION|>--- conflicted
+++ resolved
@@ -518,9 +518,14 @@
 		},
 	},
 	{
-<<<<<<< HEAD
 		// TODO: ORDER BY should apply to the union. The parser is wrong.
-		Query: `SELECT s2, i2, i FROM (SELECT * FROM mytable) mytable RIGHT JOIN (SELECT i2, s2 FROM othertable ORDER BY i2 ASC UNION ALL SELECT CAST(4 AS SIGNED) AS i2, "not found" AS s2 FROM DUAL) othertable ON i2 = i`,
+		Query: `SELECT s2, i2, i
+			FROM (SELECT * FROM mytable) mytable
+			RIGHT JOIN
+				(SELECT i2, s2 FROM othertable ORDER BY i2 ASC
+				 UNION ALL
+				 SELECT CAST(4 AS SIGNED) AS i2, "not found" AS s2 FROM DUAL) othertable
+			ON i2 = i`,
 		Expected: []sql.Row{
 			{"third", 1, 1},
 			{"second", 2, 2},
@@ -529,8 +534,6 @@
 		},
 	},
 	{
-		Query: `SELECT "testing" AS s, (SELECT max(i) FROM (SELECT * FROM mytable) mytable RIGHT JOIN (SELECT i2, s2 FROM othertable ORDER BY i2 ASC UNION ALL SELECT CAST(4 AS SIGNED) AS i2, "not found" AS s2 FROM DUAL) othertable ON i2 = i) AS rj FROM DUAL`,
-=======
 		Query: `SELECT
 			"testing" AS s,
 			(SELECT max(i)
@@ -541,7 +544,6 @@
 				 SELECT CAST(4 AS SIGNED) AS i2, "not found" AS s2 FROM DUAL) othertable
 				ON i2 = i) AS rj
 			FROM DUAL`,
->>>>>>> 3726d3ef
 		Expected: []sql.Row{
 			{"testing", 3},
 		},
